const functions = require("firebase-functions");
const admin = require("firebase-admin");
const vision = require("@google-cloud/vision");

admin.initializeApp();
const client = new vision.ImageAnnotatorClient();

/**
 * Shared definition of processInvitationCode so it can be exported in both ways
 */
const processInvitationCode = functions.https.onCall(async (data, context) => {
  if (!context.auth) {
    throw new functions.https.HttpsError(
      "unauthenticated",
      "The function must be called while authenticated."
    );
  }

  const uid = context.auth.uid;
  const invitationCode = data.invitationCode;

  if (!invitationCode) {
    await admin.auth().setCustomUserClaims(uid, { role: "public-fan" });
    return { status: "success", message: "Public fan role assigned." };
  }

  const db = admin.firestore();
  const codeRef = db.collection("invitation_codes").doc(invitationCode);
  let wasCodeSuccessfullyUsed = false;

  try {
    wasCodeSuccessfullyUsed = await db.runTransaction(async (transaction) => {
      const codeDoc = await transaction.get(codeRef);
      if (!codeDoc.exists || codeDoc.data().used) {
        return false;
      }
      transaction.update(codeRef, {
        used: true,
        usedBy: uid,
        usedAt: admin.firestore.FieldValue.serverTimestamp(),
      });
      return true;
    });

    if (wasCodeSuccessfullyUsed) {
      await admin.auth().setCustomUserClaims(uid, { role: "team-member" });
      return { status: "success", message: "Team member role assigned." };
    } else {
      await admin.auth().setCustomUserClaims(uid, { role: "public-fan" });
      return {
        status: "success",
        message: "Invalid code. Public fan role assigned.",
      };
    }
  } catch (error) {
    try {
      await admin.auth().setCustomUserClaims(uid, { role: "public-fan" });
    } catch {}
    throw new functions.https.HttpsError(
      "internal",
      "An error occurred while processing the invitation code."
    );
  }
});

const generateTags = functions.storage.object().onFinalize(async (object) => {
  const bucket = object.bucket;
  const filePath = object.name;
  const contentType = object.contentType || "";

<<<<<<< HEAD
=======
    if (!contentType || !contentType.startsWith("image/")) {
        if (!contentType) {
            functions.logger.log("Content type is missing for file:", filePath);
        }
        return functions.logger.log("This is not an image.");
    }
>>>>>>> d2b99b50

  if (!contentType.startsWith("image/")) return functions.logger.log("This is not an image.");
  if (!filePath || !filePath.startsWith("gallery/")) return functions.logger.log("This is not a gallery image.");


  const gcsUri = `gs://${bucket}/${filePath}`;


  try {
    const [result] = await client.labelDetection(gcsUri);
    const labels = (result.labelAnnotations || []).map((l) => l.description).filter(Boolean);


    const db = admin.firestore();
    const imageUrl = `https://storage.googleapis.com/${bucket}/${filePath}`;
    const snap = await db.collection("gallery_images").where("imageUrl", "==", imageUrl).limit(1).get();
    if (snap.empty) return functions.logger.error("No matching document found for image url:", imageUrl);


    await snap.docs[0].ref.update({ tags: labels, approved: true });
    functions.logger.log("Successfully added tags to document:", snap.docs[0].id);
  } catch (err) {
    functions.logger.error("Error processing image:", err);
  }
});


/** HTTP: sendNotification (admin-only via custom claim) */
exports.sendNotification = functions.https.onRequest(async (req, res) => {
<<<<<<< HEAD
  try {
    if (req.method !== "POST") return res.status(405).send("Method Not Allowed");


    // Require Firebase ID token in Authorization header: "Bearer <token>"
    const authHeader = req.headers.authorization || "";
    const match = authHeader.match(/^Bearer (.*)$/);
    if (!match) return res.status(401).send("Unauthorized");
=======
    if (req.method !== "POST") {
        res.status(405).send("Method Not Allowed");
        return;
    }

    const authHeader = req.headers.authorization || "";
    if (!authHeader.startsWith("Bearer ")) {
        res.status(403).send("Unauthorized: Missing or invalid Authorization header");
        return;
    }

    let decodedToken;
    try {
        const idToken = authHeader.split("Bearer ")[1];
        decodedToken = await admin.auth().verifyIdToken(idToken);
    } catch (error) {
        console.error("Error verifying ID token:", error);
        res.status(403).send("Unauthorized: Invalid ID token");
        return;
    }

    if (decodedToken.role !== "team-member") {
        res.status(403).send("Forbidden: Insufficient privileges");
        return;
    }

    const { title, body } = req.body;
>>>>>>> d2b99b50


    const decoded = await admin.auth().verifyIdToken(match[1]);
    if (!decoded || decoded.role !== "admin") {
      return res.status(403).send("Forbidden");
    }


    const { title, body } = req.body || {};
    if (!title || !body) return res.status(400).send("Missing title or body in request");


    const db = admin.firestore();
    const tokensSnapshot = await db.collection("fcmTokens").get();
    if (tokensSnapshot.empty) return res.status(200).send("No tokens found.");


    const tokens = tokensSnapshot.docs.map((d) => d.id);
    const payload = { notification: { title, body } };


    const response = await admin.messaging().sendToDevice(tokens, payload);
    return res.status(200).send({ success: true, message: `Notification sent to ${response.successCount} devices.` });
  } catch (error) {
    console.error("sendNotification error:", error);
    return res.status(500).send("Internal Server Error");
  }
});

// Export in both ways
exports.processInvitationCode = processInvitationCode;
exports.generateTags = generateTags;
exports.sendNotification = sendNotification;

module.exports = {
  processInvitationCode,
  generateTags,
  sendNotification,
};<|MERGE_RESOLUTION|>--- conflicted
+++ resolved
@@ -5,9 +5,6 @@
 admin.initializeApp();
 const client = new vision.ImageAnnotatorClient();
 
-/**
- * Shared definition of processInvitationCode so it can be exported in both ways
- */
 const processInvitationCode = functions.https.onCall(async (data, context) => {
   if (!context.auth) {
     throw new functions.https.HttpsError(
@@ -68,15 +65,6 @@
   const filePath = object.name;
   const contentType = object.contentType || "";
 
-<<<<<<< HEAD
-=======
-    if (!contentType || !contentType.startsWith("image/")) {
-        if (!contentType) {
-            functions.logger.log("Content type is missing for file:", filePath);
-        }
-        return functions.logger.log("This is not an image.");
-    }
->>>>>>> d2b99b50
 
   if (!contentType.startsWith("image/")) return functions.logger.log("This is not an image.");
   if (!filePath || !filePath.startsWith("gallery/")) return functions.logger.log("This is not a gallery image.");
@@ -103,10 +91,7 @@
   }
 });
 
-
-/** HTTP: sendNotification (admin-only via custom claim) */
-exports.sendNotification = functions.https.onRequest(async (req, res) => {
-<<<<<<< HEAD
+const sendNotification = functions.https.onRequest(async (req, res) => {
   try {
     if (req.method !== "POST") return res.status(405).send("Method Not Allowed");
 
@@ -115,35 +100,6 @@
     const authHeader = req.headers.authorization || "";
     const match = authHeader.match(/^Bearer (.*)$/);
     if (!match) return res.status(401).send("Unauthorized");
-=======
-    if (req.method !== "POST") {
-        res.status(405).send("Method Not Allowed");
-        return;
-    }
-
-    const authHeader = req.headers.authorization || "";
-    if (!authHeader.startsWith("Bearer ")) {
-        res.status(403).send("Unauthorized: Missing or invalid Authorization header");
-        return;
-    }
-
-    let decodedToken;
-    try {
-        const idToken = authHeader.split("Bearer ")[1];
-        decodedToken = await admin.auth().verifyIdToken(idToken);
-    } catch (error) {
-        console.error("Error verifying ID token:", error);
-        res.status(403).send("Unauthorized: Invalid ID token");
-        return;
-    }
-
-    if (decodedToken.role !== "team-member") {
-        res.status(403).send("Forbidden: Insufficient privileges");
-        return;
-    }
-
-    const { title, body } = req.body;
->>>>>>> d2b99b50
 
 
     const decoded = await admin.auth().verifyIdToken(match[1]);
@@ -173,7 +129,6 @@
   }
 });
 
-// Export in both ways
 exports.processInvitationCode = processInvitationCode;
 exports.generateTags = generateTags;
 exports.sendNotification = sendNotification;
