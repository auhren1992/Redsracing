<!DOCTYPE html>
<html lang="en">
<head>
    <meta charset="UTF-8">
    <meta name="viewport" content="width=device-width, initial-scale=1.0">
    <title>Schedule - RedsRacing #8</title>
    <link rel="icon" type="image/x-icon" href="favicon.ico">
    <link rel="icon" type="image/svg+xml" href="favicon.svg">
    <link rel="apple-touch-icon" href="apple-touch-icon.png">
    <link rel="manifest" href="site.webmanifest">
    <link rel="stylesheet" href="styles/tailwind.css">
    <link rel="preconnect" href="https://fonts.googleapis.com">
    <link rel="preconnect" href="https://fonts.gstatic.com" crossorigin>
    <link href="https://fonts.googleapis.com/css2?family=Racing+Sans+One&family=Inter:wght@400;700;900&display=swap" rel="stylesheet">
    <script src="https://unpkg.com/scrollreveal"></script>
    <link rel="stylesheet" href="styles/main.css">
</head>
<body class="bg-dark-blue">
    <header class="bg-black/30 backdrop-blur-md sticky w-full top-0 z-50 border-b border-slate-700/50">
        <nav class="container mx-auto px-6 py-3 flex justify-between items-center">
            <a href="index.html" class="text-4xl font-racing uppercase tracking-wider">
                <span class="title-blue">Reds</span><span class="neon-yellow">Racing</span>
            </a>
            <div class="hidden md:flex items-center space-x-6 font-bold">
                <a href="index.html" class="hover:text-neon-yellow transition duration-300">Home</a>
                <div class="relative dropdown">
                    <button class="dropdown-toggle hover:text-neon-yellow transition duration-300 flex items-center">
                        The Drivers <svg class="w-4 h-4 ml-1" fill="none" stroke="currentColor" viewBox="0 0 24 24"><path stroke-linecap="round" stroke-linejoin="round" stroke-width="2" d="M19 9l-7 7-7-7"></path></svg>
                    </button>
                    <div class="dropdown-menu absolute hidden bg-slate-800 rounded-md shadow-lg mt-2 py-1 w-48 z-50">
                        <a href="driver.html" class="block px-4 py-2 text-sm text-slate-300 hover:bg-slate-700 hover:text-white">Jon Kirsch</a>
                        <a href="jonny.html" class="block px-4 py-2 text-sm text-slate-300 hover:bg-slate-700 hover:text-white">Jonny Kirsch #88</a>
                    </div>
                </div>
                <a href="schedule.html" class="hover:text-neon-yellow transition duration-300">Schedule</a>
                <div class="relative dropdown">
                    <button class="dropdown-toggle hover:text-neon-yellow transition duration-300 flex items-center">
                        Media <svg class="w-4 h-4 ml-1" fill="none" stroke="currentColor" viewBox="0 0 24 24"><path stroke-linecap="round" stroke-linejoin="round" stroke-width="2" d="M19 9l-7 7-7-7"></path></svg>
                    </button>
                    <div class="dropdown-menu absolute hidden bg-slate-800 rounded-md shadow-lg mt-2 py-1 w-48 z-50">
                        <a href="gallery.html" class="block px-4 py-2 text-sm text-slate-300 hover:bg-slate-700 hover:text-white">Gallery</a>
                        <a href="videos.html" class="block px-4 py-2 text-sm text-slate-300 hover:bg-slate-700 hover:text-white">Videos</a>
                    </div>
                </div>
                <div class="relative dropdown">
                    <button class="dropdown-toggle hover:text-neon-yellow transition duration-300 flex items-center">
                        Community <svg class="w-4 h-4 ml-1" fill="none" stroke="currentColor" viewBox="0 0 24 24"><path stroke-linecap="round" stroke-linejoin="round" stroke-width="2" d="M19 9l-7 7-7-7"></path></svg>
                    </button>
                    <div class="dropdown-menu absolute hidden bg-slate-800 rounded-md shadow-lg mt-2 py-1 w-48 z-50">
                        <a href="qna.html" class="block px-4 py-2 text-sm text-slate-300 hover:bg-slate-700 hover:text-white">Q&A</a>
                        <a href="feedback.html" class="block px-4 py-2 text-sm text-slate-300 hover:bg-slate-700 hover:text-white">Feedback</a>
                    </div>
                </div>
                <a href="sponsorship.html" class="hover:text-neon-yellow transition duration-300">Sponsorship</a>
                <div class="relative dropdown">
                    <button class="dropdown-toggle bg-neon-yellow text-slate-900 py-2 px-5 rounded-md hover:bg-yellow-300 transition duration-300 flex items-center font-bold">
                        Login <svg class="w-4 h-4 ml-1" fill="none" stroke="currentColor" viewBox="0 0 24 24"><path stroke-linecap="round" stroke-linejoin="round" stroke-width="2" d="M19 9l-7 7-7-7"></path></svg>
                    </button>
                    <div class="dropdown-menu absolute hidden bg-slate-800 rounded-md shadow-lg mt-2 py-1 w-48 z-50 right-0">
                        <a href="login.html" class="block px-4 py-2 text-sm text-slate-300 hover:bg-slate-700 hover:text-white">Team Member Login</a>
                        <a href="follower-login.html" class="block px-4 py-2 text-sm text-slate-300 hover:bg-slate-700 hover:text-white">Follower Login</a>
                    </div>
                </div>
            </div>
            <button id="mobile-menu-button" class="md:hidden text-white focus:outline-none">
                <svg class="w-6 h-6" fill="none" stroke="currentColor" viewBox="0 0 24 24"><path stroke-linecap="round" stroke-linejoin="round" stroke-width="2" d="M4 6h16M4 12h16m-7 6h7"></path></svg>
            </button>
        </nav>
        <div id="mobile-menu" class="hidden md:hidden bg-slate-900/90">
             <a href="index.html" class="block py-3 px-6 text-sm hover:bg-slate-800">Home</a>
             <button class="mobile-accordion text-sm px-6 pt-3 font-bold text-slate-400 w-full text-left">The Drivers</button>
             <div class="mobile-accordion-content hidden pl-4">
                 <a href="driver.html" class="block py-2 pl-6 text-sm hover:bg-slate-800">Jon Kirsch</a>
                 <a href="jonny.html" class="block py-2 pl-6 text-sm hover:bg-slate-800">Jonny Kirsch #88</a>
             </div>
             <a href="schedule.html" class="block py-3 px-6 text-sm hover:bg-slate-800">Schedule</a>
             <button class="mobile-accordion text-sm px-6 pt-3 font-bold text-slate-400 w-full text-left">Media</button>
             <div class="mobile-accordion-content hidden pl-4">
                 <a href="gallery.html" class="block py-2 pl-6 text-sm hover:bg-slate-800">Gallery</a>
                 <a href="videos.html" class="block py-2 pl-6 text-sm hover:bg-slate-800">Videos</a>
             </div>
             <button class="mobile-accordion text-sm px-6 pt-3 font-bold text-slate-400 w-full text-left">Community</button>
             <div class="mobile-accordion-content hidden pl-4">
                 <a href="qna.html" class="block py-2 pl-6 text-sm hover:bg-slate-800">Q&A</a>
                 <a href="feedback.html" class="block py-2 pl-6 text-sm hover:bg-slate-800">Feedback</a>
             </div>
             <a href="sponsorship.html" class="block py-3 px-6 text-sm hover:bg-slate-800">Sponsorship</a>
             <button class="mobile-accordion text-sm px-6 pt-3 font-bold text-slate-400 w-full text-left">Login</button>
             <div class="mobile-accordion-content hidden pl-4">
                 <a href="login.html" class="block py-2 pl-6 text-sm hover:bg-slate-800">Team Member Login</a>
                 <a href="follower-login.html" class="block py-2 pl-6 text-sm hover:bg-slate-800">Follower Login</a>
             </div>
        </div>
    </header>
    <main class="pt-20">
        <section id="schedule" class="py-24 md:py-32 section-glow">
            <div class="container mx-auto px-6">
                <h2 class="font-racing text-5xl uppercase mb-12 text-center reveal-fade">2025 Race <span class="neon-yellow">Schedule</span></h2>
                <div class="max-w-4xl mx-auto bg-slate-900/50 p-8 rounded-lg text-center mb-12 reveal-up">
                    <h3 class="text-xl font-bold text-slate-400 uppercase">Countdown to Next Race</h3>
                    <p id="next-race-name" class="text-3xl font-racing text-white uppercase my-4">Loading...</p>
                    <div id="countdown-timer" class="grid grid-cols-4 gap-4 max-w-md mx-auto">
                        <div><div id="days" class="text-4xl font-bold">0</div><div class="text-xs uppercase text-slate-400">Days</div></div>
                        <div><div id="hours" class="text-4xl font-bold">0</div><div class="text-xs uppercase text-slate-400">Hours</div></div>
                        <div><div id="minutes" class="text-4xl font-bold">0</div><div class="text-xs uppercase text-slate-400">Minutes</div></div>
                        <div><div id="seconds" class="text-4xl font-bold">0</div><div class="text-xs uppercase text-slate-400">Seconds</div></div>
                    </div>
                </div>
                <div class="grid grid-cols-1 md:grid-cols-2 gap-x-12 gap-y-8 max-w-6xl mx-auto reveal-up" data-reveal-delay="200">
                    <div>
                        <h3 class="text-3xl font-racing text-white uppercase mb-4 border-b-2 border-neon-yellow pb-2">American Super Cups</h3>
                        <div id="super-cups-schedule" class="space-y-4"></div>
                    </div>
                    <div>
                        <h3 class="text-3xl font-racing text-white uppercase mb-4 border-b-2 border-neon-yellow pb-2">Special Events</h3>
                        <div id="special-events-schedule" class="space-y-4"></div>
                    </div>
                </div>
            </div>
        </section>
    </main>
    <footer class="bg-black/50 border-t border-slate-800 py-16">
        <div class="container mx-auto px-6 text-center">
            <h3 class="font-racing text-4xl uppercase mb-2 neon-yellow">Get In Touch</h3>
            <p class="text-slate-400 mb-8">Subscribe for race updates and follow the journey on social media.</p>
            <div class="max-w-md mx-auto mb-8">
                <form id="subscribe-form" class="flex flex-col sm:flex-row gap-2">
                    <input type="email" id="subscribe-email" placeholder="Enter your email" required class="flex-grow bg-slate-800 text-white px-4 py-2 rounded-md border border-slate-600 focus:outline-none focus:ring-2 focus:ring-neon-yellow w-full">
                    <button type="submit" class="bg-neon-yellow text-slate-900 font-bold py-2 px-4 rounded-md hover:bg-yellow-300 transition duration-300">Subscribe</button>
                </form>
                <p id="subscribe-message" class="text-sm mt-2 h-4"></p>
            </div>
            <div class="flex justify-center space-x-6 mb-8">
                <a href="https://www.facebook.com/share/1F1RTxz9xa/" target="_blank" class="text-slate-400 hover:text-neon-yellow transition transform hover:scale-110"><svg class="w-8 h-8" fill="currentColor" viewBox="0 0 24 24"><path fill-rule="evenodd" d="M22 12c0-5.523-4.477-10-10-10S2 6.477 2 12c0 4.991 3.657 9.128 8.438 9.878v-6.987h-2.54V12h2.54V9.797c0-2.506 1.492-3.89 3.777-3.89 1.094 0 2.238.195 2.238.195v2.46h-1.26c-1.243 0-1.63.771-1.63 1.562V12h2.773l-.443 2.89h-2.33v6.988C18.343 21.128 22 16.991 22 12z" clip-rule="evenodd" /></svg></a>
                <a href="https://www.tiktok.com/@redsracing" target="_blank" class="text-slate-400 hover:text-neon-yellow transition transform hover:scale-110"><svg class="w-8 h-8" fill="currentColor" viewBox="0 0 24 24"><path d="M12.525.02c1.31-.02 2.61-.01 3.91-.02.08 1.53.63 3.09 1.75 4.17 1.12 1.11 2.7 1.62 4.24 1.79v4.03c-1.44-.05-2.89-.35-4.2-.97-.57-.26-1.1-.59-1.62-.93-.01 2.92.01 5.84-.02 8.75-.08 1.4-.54 2.79-1.35 3.94-1.31 1.92-3.58 3.17-5.91 3.21-2.43.05-4.86-.95-6.69-2.81-1.75-1.76-2.59-4.18-2.6-6.69-.02-2.73.9-5.14 2.51-7.02 1.39-1.62 3.32-2.67 5.3-2.87.09-.01 2.89-.02 2.89-.02s.01 1.3.01 2.61c-1.23.08-2.42.37-3.53.93-1.22.63-2.09 1.68-2.4 2.95-.15.65-.22 1.32-.21 2.02.02 1.51.56 2.94 1.48 4.03.93 1.1 2.24 1.75 3.64 1.79.02 0 .02 0 .02 0 .02 0 .02 0 .02 0 1.43-.04 2.83-.63 3.86-1.69.91-.94 1.4-2.24 1.42-3.55.02-3.44-.01-6.88.01-10.32.01-.11.01-.22.02-.33z"/></svg></a>
            </div>
            <p class="mt-8 text-slate-500 text-sm">© <span id="year"></span> RedsRacing #8. All Rights Reserved.</p>
        </div>
    </footer>
<<<<<<< HEAD
    <script src="navigation.js"></script>
    <script src="main.js"></script>
    <script src="schedule.js"></script>
    <script>
      (function(){
        function init(){
          document.querySelectorAll('.dropdown-toggle').forEach(function(btn){
            btn.addEventListener('click', function(e){
              e.preventDefault();
              e.stopPropagation();
              var menu = btn.nextElementSibling;
              if (menu && menu.classList.contains('dropdown-menu')){
                document.querySelectorAll('.dropdown-menu').forEach(function(m){ if(m!==menu) m.classList.add('hidden'); });
                menu.classList.toggle('hidden');
              }
            });
          });
          document.addEventListener('click', function(){
            document.querySelectorAll('.dropdown-menu').forEach(function(m){ m.classList.add('hidden'); });
          });
          var mobileButton = document.getElementById('mobile-menu-button');
          var mobileMenu = document.getElementById('mobile-menu');
          if (mobileButton && mobileMenu){
            mobileButton.addEventListener('click', function(e){
              e.preventDefault();
              e.stopPropagation();
              mobileMenu.classList.toggle('hidden');
            });
          }
        }
        if (document.readyState === 'loading') document.addEventListener('DOMContentLoaded', init); else init();
      })();
    </script>
=======
    <script type="module" src="dist/navigation.js"></script>
    <script type="module" src="dist/main.js"></script>
    <script type="module" src="dist/schedule.js"></script>
>>>>>>> 7f93a496
</body>
</html><|MERGE_RESOLUTION|>--- conflicted
+++ resolved
@@ -137,7 +137,7 @@
             <p class="mt-8 text-slate-500 text-sm">© <span id="year"></span> RedsRacing #8. All Rights Reserved.</p>
         </div>
     </footer>
-<<<<<<< HEAD
+
     <script src="navigation.js"></script>
     <script src="main.js"></script>
     <script src="schedule.js"></script>
@@ -171,10 +171,5 @@
         if (document.readyState === 'loading') document.addEventListener('DOMContentLoaded', init); else init();
       })();
     </script>
-=======
-    <script type="module" src="dist/navigation.js"></script>
-    <script type="module" src="dist/main.js"></script>
-    <script type="module" src="dist/schedule.js"></script>
->>>>>>> 7f93a496
 </body>
 </html>