/**
 * Navigation Security Helpers
 * Provides safe navigation utilities to prevent open redirects and injection attacks
 */

/**
 * Allowlist of safe internal paths
 */
const ALLOWED_PATHS = new Set([
    '/',
    '/dashboard',
    '/dashboard.html',
    '/login.html',
    '/signup.html',
    '/profile.html',
    '/gallery.html',
    '/schedule.html',
    '/leaderboard.html',
    '/team-members.html',
    '/sponsorship.html',
    '/feedback.html',
    '/qna.html',
    '/videos.html',
    '/jonny.html',
    '/driver.html',
    '/follower-login.html',
    '/follower-dashboard.html',
<<<<<<< HEAD
    '/redsracing-dashboard.html',
=======
>>>>>>> 7f93a496
    'dashboard.html',
    'login.html',
    'follower-login.html',
    'follower-dashboard.html',
<<<<<<< HEAD
    'redsracing-dashboard.html',
=======
>>>>>>> 7f93a496
    'signup.html',
    'profile.html',
    'gallery.html',
    'schedule.html',
    'leaderboard.html',
    'team-members.html',
    'sponsorship.html',
    'feedback.html',
    'qna.html',
    'videos.html',
    'jonny.html',
    'driver.html'
]);

/**
 * Normalize and validate a path for internal navigation
 * @param {string} path - The path to normalize and validate
 * @returns {string|null} Normalized path if safe, null if unsafe
 */
function normalizeAndValidatePath(path) {
    if (!path || typeof path !== 'string') {
        return null;
    }

    // Remove leading/trailing whitespace
    path = path.trim();

    // Handle absolute URLs by extracting pathname if same-origin
    try {
        if (path.includes('://')) {
            const urlObj = new URL(path);
            // Only allow same-origin URLs
            if (urlObj.origin !== window.location.origin) {
                return null;
            }
            path = urlObj.pathname + urlObj.search + urlObj.hash;
        }
    } catch {
        // If URL parsing fails and contains ://, it's likely malformed
        if (path.includes('://')) {
            return null;
        }
    }

    // Decode any URL encoding to prevent bypasses
    try {
        path = decodeURIComponent(path);
    } catch {
        return null; // Invalid encoding
    }

    // Reject paths with dangerous patterns
    const dangerousPatterns = [
        /javascript:/i,
        /data:/i,
        /vbscript:/i,
        /file:/i,
        /\/\//,  // Protocol-relative URLs
        /\.\./,  // Path traversal
        /%2e%2e/i, // Encoded path traversal
        /%2f/i,    // Encoded slash
        /\\x/i,    // Hex encoding
        /\\/       // Backslashes
    ];

    if (dangerousPatterns.some(pattern => pattern.test(path))) {
        return null;
    }

    // Normalize path - ensure leading slash for relative paths
    if (!path.startsWith('/') && !path.includes('.html')) {
        path = '/' + path;
    }

    return path;
}

/**
 * Validates that a path is safe for internal navigation
 * @param {string} path - The path to validate
 * @returns {boolean} True if the path is safe for internal navigation
 */
function isSafeInternalPath(path) {
    const normalizedPath = normalizeAndValidatePath(path);
    if (!normalizedPath) {
        return false;
    }

    // Check against allowlist
    return ALLOWED_PATHS.has(normalizedPath) ||
           ALLOWED_PATHS.has(normalizedPath.replace(/^\//, ''));
}

/**
 * Safely navigates to an internal path
 * @param {string} path - The internal path to navigate to
 * @param {boolean} replace - Whether to replace current history entry (default: false)
 * @throws {Error} If the path is not safe for internal navigation
 */
export function navigateToInternal(path, replace = false) {
    const normalizedPath = normalizeAndValidatePath(path);
    if (!normalizedPath || !isSafeInternalPath(normalizedPath)) {
        throw new Error(`Unsafe navigation path: ${path}`);
    }

    try {
        if (replace) {
            window.location.replace(normalizedPath);
        } else {
            window.location.href = normalizedPath;
        }
    } catch (error) {

        throw new Error('Navigation failed');
    }
}

/**
 * Safely redirects to an internal path with validation
 * Similar to navigateToInternal but specifically for redirects
 * @param {string} path - The internal path to redirect to
 */
export function safeRedirect(path) {
    navigateToInternal(path, true);
}

/**
 * Validates and sanitizes a redirect URL from user input
 * @param {string} url - The URL to validate
 * @param {string} fallbackPath - Fallback path if URL is invalid (default: '/')
 * @returns {string} A safe internal path
 */
export function validateRedirectUrl(url, fallbackPath = '/') {
    const normalizedPath = normalizeAndValidatePath(url);
    if (!normalizedPath) {

        return fallbackPath;
    }

    if (isSafeInternalPath(normalizedPath)) {
        return normalizedPath;
    }


    return fallbackPath;
}

/**
 * Safely opens a link, validating internal vs external
 * @param {string} url - The URL to open
 * @param {boolean} newTab - Whether to open in new tab (default: false)
 */
export function safeOpenLink(url, newTab = false) {
    if (!url || typeof url !== 'string') {
        throw new Error('Invalid URL provided');
    }

    try {
        const urlObj = new URL(url, window.location.origin);

        // For external URLs, always open in new tab with security attributes
        if (urlObj.origin !== window.location.origin) {
            const link = document.createElement('a');
            link.href = url;
            link.target = '_blank';
            link.rel = 'noopener noreferrer';
            link.click();
            return;
        }

        // For internal URLs, use safe navigation
        const path = urlObj.pathname + urlObj.search + urlObj.hash;
        if (newTab) {
            window.open(path, '_blank', 'noopener,noreferrer');
        } else {
            navigateToInternal(path);
        }
    } catch (error) {

        throw new Error('Failed to open link');
    }
}<|MERGE_RESOLUTION|>--- conflicted
+++ resolved
@@ -25,18 +25,9 @@
     '/driver.html',
     '/follower-login.html',
     '/follower-dashboard.html',
-<<<<<<< HEAD
     '/redsracing-dashboard.html',
-=======
->>>>>>> 7f93a496
-    'dashboard.html',
-    'login.html',
-    'follower-login.html',
-    'follower-dashboard.html',
-<<<<<<< HEAD
     'redsracing-dashboard.html',
-=======
->>>>>>> 7f93a496
+
     'signup.html',
     'profile.html',
     'gallery.html',
