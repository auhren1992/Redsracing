import { getFunctions, httpsCallable } from "firebase/functions";
<<<<<<< HEAD
import { getFirebaseApp, getFirebaseAuth, getFirebaseDb } from '/assets/js/firebase-core.js';
=======
import { getFirebaseApp, getFirebaseAuth, getFirebaseDb } from './firebase-core.js';
>>>>>>> 55bc9035

const DEFAULT_PARAM_NAMES = ['invite', 'code'];

export function captureInvitationCodeFromURL(paramNames = DEFAULT_PARAM_NAMES, stripFromUrl = true) {
    const urlParams = new URLSearchParams(window.location.search);
    let capturedCode = null;

    for (const name of paramNames) {
        if (urlParams.has(name)) {
            capturedCode = urlParams.get(name);
            if (stripFromUrl) {
                urlParams.delete(name);
                const newUrl = `${window.location.pathname}?${urlParams.toString()}`;
                window.history.replaceState({}, '', newUrl);
            }
            break;
        }
    }
    return capturedCode;
}

export async function validateInvitationCode(code) {
    if (!code) {
        return { valid: false, message: "No code provided." };
    }
    // This function would typically call a backend endpoint to validate the code
    // For now, we'll just do a basic client-side check
    if (code.length < 6) {
        return { valid: false, message: "Invalid invitation code." };
    }
    return { valid: true };
}

export async function processInvitationCode(code, uid) {
    if (!code || !uid) {
        throw new Error("Both code and UID are required to process an invitation.");
    }

    try {
        const functions = getFunctions(getFirebaseApp());
        const processCode = httpsCallable(functions, 'processInvitationCode');
        const result = await processCode({ code, uid });
        return result.data;
    } catch (error) {
        console.error("Error processing invitation code:", error);
        throw error;
    }
}

export function setPendingInvitationCode(code) {
    if (code) {
        sessionStorage.setItem('pendingInvitationCode', code);
    }
}

export function getPendingInvitationCode() {
    return sessionStorage.getItem('pendingInvitationCode');
}

export function clearPendingInvitationCode() {
    sessionStorage.removeItem('pendingInvitationCode');
}

export async function applyPendingInvitationCode(currentUser) {
    const code = getPendingInvitationCode();
    if (!code || !currentUser) {
        return { success: false, error: 'No pending code or user.' };
    }

    try {
        const result = await processInvitationCode(code, currentUser.uid);
        if (result.status === 'success') {
            clearPendingInvitationCode();
            // Force a token refresh to get the new custom claims
            await currentUser.getIdToken(true);
            return { success: true, role: result.role };
        } else {
            return { success: false, error: result.message, retryable: false };
        }
    } catch (error) {
        return { success: false, error: error.message, retryable: true };
    }
}

export async function userNeedsInvitationCode(currentUser) {
    if (!currentUser) return false;

    const idTokenResult = await currentUser.getIdTokenResult();
    const userRole = idTokenResult.claims.role;

    return !userRole || userRole === 'public-fan';
}<|MERGE_RESOLUTION|>--- conflicted
+++ resolved
@@ -1,9 +1,7 @@
 import { getFunctions, httpsCallable } from "firebase/functions";
-<<<<<<< HEAD
+
 import { getFirebaseApp, getFirebaseAuth, getFirebaseDb } from '/assets/js/firebase-core.js';
-=======
-import { getFirebaseApp, getFirebaseAuth, getFirebaseDb } from './firebase-core.js';
->>>>>>> 55bc9035
+
 
 const DEFAULT_PARAM_NAMES = ['invite', 'code'];
 
