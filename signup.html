<!DOCTYPE html>
<html lang="en">
<head>
    <meta charset="UTF-8">
    <meta name="viewport" content="width=device-width, initial-scale=1.0">
    <title>Sign Up - RedsRacing #8</title>
    <script src="https://cdn.tailwindcss.com"></script>
    <link href="https://fonts.googleapis.com/css2?family=Racing+Sans+One&family=Inter:wght@400;700;900&display=swap" rel="stylesheet">
    <link rel="stylesheet" href="styles/main.css">
</head>
<body class="flex items-center justify-center min-h-screen p-4">

    <div class="w-full max-w-md">
        <!-- Logo Header -->
        <div class="text-center mb-8">
            <a href="index.html" class="text-5xl font-racing uppercase tracking-wider">
                <span class="title-blue">Reds</span><span class="neon-yellow">Racing</span>
            </a>
        </div>

        <!-- Form Container -->
        <div class="form-container p-8 rounded-lg shadow-2xl">
            <h2 class="text-2xl font-bold text-center text-white mb-6">Create Your Account</h2>
            
            <!-- Error Message Display -->
            <div id="error-box" class="error-message p-4 rounded-md mb-4 hidden">
                <p id="error-text"></p>
            </div>

            <!-- Login Form -->
            <form id="login-form" class="space-y-6">
                <div>
                    <label for="email" class="block text-sm font-medium text-gray-300">Email</label>
                    <input type="email" id="email" name="email" required class="form-input mt-1 block w-full px-3 py-2 rounded-md shadow-sm focus:ring-yellow-400 sm:text-sm">
                </div>
                <div>
                    <label for="password" class="block text-sm font-medium text-gray-300">Password</label>
                    <input type="password" id="password" name="password" required class="form-input mt-1 block w-full px-3 py-2 rounded-md shadow-sm focus:ring-yellow-400 sm:text-sm">
                </div>

                <div>
                    <label for="display-name" class="block text-sm font-medium text-gray-300">Display Name</label>
                    <input type="text" id="display-name" name="display-name" required class="form-input mt-1 block w-full px-3 py-2 rounded-md shadow-sm focus:ring-yellow-400 sm:text-sm" placeholder="This will be shown publicly">
                </div>

                <div>
                    <label for="invitation-code" class="block text-sm font-medium text-gray-300">Invitation Code <span class="text-gray-400">(Optional)</span></label>
                    <input type="text" id="invitation-code" name="invitation-code" class="form-input mt-1 block w-full px-3 py-2 rounded-md shadow-sm focus:ring-yellow-400 sm:text-sm" placeholder="Enter code for team access">
                </div>
                
                <div class="flex flex-col space-y-4">
                    <button type="button" id="signup-button" class="w-full bg-neon-yellow text-slate-900 font-bold py-2 px-4 rounded-md hover:bg-yellow-300 transition duration-300">Sign Up</button>
                    <button type="button" id="signin-button" class="w-full bg-gray-600 text-white font-bold py-2 px-4 rounded-md hover:bg-gray-500 transition duration-300">Sign In</button>
                </div>
            </form>

            <!-- Divider -->
            <div class="relative my-6">
                <div class="absolute inset-0 flex items-center">
                    <div class="w-full border-t border-slate-600"></div>
                </div>
                <div class="relative flex justify-center text-sm">
                    <span class="px-2 bg-slate-800 text-gray-400">Or continue with</span>
                </div>
            </div>

            <!-- Google Sign-in -->
            <div>
                <button type="button" id="google-signin-button" class="w-full flex justify-center items-center bg-white text-gray-700 font-semibold py-2 px-4 rounded-md shadow-sm hover:bg-gray-200 transition duration-300">
                    <svg class="w-5 h-5 mr-2" aria-hidden="true" focusable="false" data-prefix="fab" data-icon="google" role="img" xmlns="http://www.w3.org/2000/svg" viewBox="0 0 488 512"><path fill="currentColor" d="M488 261.8C488 403.3 381.5 512 244 512 110.3 512 0 401.7 0 265.9 0 129.8 110.3 20 244 20c66.2 0 121.3 24.8 162.2 65.5l-68.5 64.9C314.5 124.9 282.8 108 244 108c-73.2 0-132.3 59.8-132.3 133.1s59.1 133.1 132.3 133.1c76.9 0 114.3-52.3 120.8-79.1H244V261.8h244z"></path></svg>
                    Sign in with Google
                </button>
            </div>
        </div>
        <p class="text-center text-gray-500 text-sm mt-6">
            Already have an account? <a href="login.html" class="font-semibold neon-yellow hover:text-yellow-300">Sign in</a>.
        </p>
    </div>

    <script type="module">
        // Import Firebase modules
        import { initializeApp } from "https://www.gstatic.com/firebasejs/11.6.1/firebase-app.js";
        import { 
<<<<<<< HEAD
            getAuth, 
            createUserWithEmailAndPassword, 
=======
            getAuth,
            createUserWithEmailAndPassword,
>>>>>>> 7d6550d6
            sendEmailVerification,
            signInWithEmailAndPassword,
            GoogleAuthProvider,
            signInWithPopup,
            updateProfile
        } from "https://www.gstatic.com/firebasejs/11.6.1/firebase-auth.js";
        import { getFunctions, httpsCallable } from "https://www.gstatic.com/firebasejs/11.6.1/firebase-functions.js";

        // Your web app's Firebase configuration from the main page
        const firebaseConfig = {
          apiKey: "AIzaSyARFiFCadGKFUc_s6x3qNX8F4jsVawkzVg",
          authDomain: "redsracing-a7f8b.firebaseapp.com",
          projectId: "redsracing-a7f8b",
          storageBucket: "redsracing-a7f8b.appspot.com",
          messagingSenderId: "517034606151",
          appId: "1:517034606151:web:24cae262e1d98832757b62"
        };

        // Initialize Firebase
        const app = initializeApp(firebaseConfig);
        const auth = getAuth(app);
        const functions = getFunctions(app);
        const googleProvider = new GoogleAuthProvider();

        // Get form elements
        const emailInput = document.getElementById('email');
        const passwordInput = document.getElementById('password');
        const displayNameInput = document.getElementById('display-name');
        const invitationCodeInput = document.getElementById('invitation-code');
        const signinButton = document.getElementById('signin-button');
        const signupButton = document.getElementById('signup-button');
        const googleSigninButton = document.getElementById('google-signin-button');
        const errorBox = document.getElementById('error-box');
        const errorText = document.getElementById('error-text');

        // Function to show error messages
        function showError(message) {
            errorText.textContent = message;
            errorBox.classList.remove('hidden');
        }

        // Function to handle successful login
        function handleSuccess() {
            // Redirect to the dashboard after successful login/signup
            window.location.href = 'dashboard.html';
        }

        // Event listener for Sign In button
        signinButton.addEventListener('click', () => {
            const email = emailInput.value;
            const password = passwordInput.value;
            signInWithEmailAndPassword(auth, email, password)
                .then((userCredential) => {
                    handleSuccess();
                })
                .catch((error) => {
                    showError(error.message);
                });
        });

        // Event listener for Sign Up button
        signupButton.addEventListener('click', async () => {
            const email = emailInput.value;
            const password = passwordInput.value;
            const displayName = displayNameInput.value.trim();
            const invitationCode = invitationCodeInput.value.trim();

            if (!displayName) {
                showError("Please enter a Display Name.");
                return;
            }

            try {
                // 1. Create the user in Firebase Auth
                const userCredential = await createUserWithEmailAndPassword(auth, email, password);
                const user = userCredential.user;

                // 2. Update the user's profile with their display name.
                await updateProfile(user, { displayName: displayName });

                // 3. Send a verification email
                await sendEmailVerification(user);

                // 4. Call the Firebase Function to process the invitation code (if provided).
                if (invitationCode) {
                    const processInvitationCode = httpsCallable(functions, 'processInvitationCode');
                    await processInvitationCode({
                        code: invitationCode,
                        uid: user.uid
                    });
                }

                // 5. Force a token refresh to get new custom claims if a role was assigned.
                await user.getIdToken(true);

                // 6. Redirect to the dashboard.
                handleSuccess();

            } catch (error) {
                // Handle errors from user creation, profile update, or the callable function.
                showError(error.message);
            }
        });

        // Event listener for Google Sign In button
        googleSigninButton.addEventListener('click', async () => {
            try {
                // We don't support invitation codes for Google Sign-in in this flow,
                // so the user will be assigned the 'public-fan' role by default.
                await signInWithPopup(auth, googleProvider);
                handleSuccess();
            } catch (error) {
                showError(error.message);
            }
        });
    </script>
</body>
</html><|MERGE_RESOLUTION|>--- conflicted
+++ resolved
@@ -81,13 +81,13 @@
         // Import Firebase modules
         import { initializeApp } from "https://www.gstatic.com/firebasejs/11.6.1/firebase-app.js";
         import { 
-<<<<<<< HEAD
+
             getAuth, 
             createUserWithEmailAndPassword, 
-=======
+
             getAuth,
             createUserWithEmailAndPassword,
->>>>>>> 7d6550d6
+
             sendEmailVerification,
             signInWithEmailAndPassword,
             GoogleAuthProvider,
