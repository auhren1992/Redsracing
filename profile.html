--- conflicted
+++ resolved
@@ -233,15 +233,10 @@
     </main>
 
     <!-- Fallback (non-module) must load before the module script -->
-<<<<<<< HEAD
+
     <script src="profile-inline-fallback.js"></script>
     <script src="vendors.js"></script>
     <script src="auth-guard.js"></script>
     <script src="profile.js"></script>
-=======
-    <script src="assets/js/profile-inline-fallback.js"></script>
-    <script type="module" src="auth-guard.js"></script>
-    <script type="module" src="profile.js"></script>
->>>>>>> 7f93a496
 </body>
 </html>