--- conflicted
+++ resolved
@@ -18,11 +18,11 @@
       - run: npm ci && npm run build
       - uses: FirebaseExtended/action-hosting-deploy@v0
         with:
-<<<<<<< HEAD
+
           firebaseServiceAccount: '${{ secrets.FIREBASE_SERVICE_ACCOUNT }}'
-=======
+          
           repoToken: ${{ secrets.GITHUB_TOKEN }}
           firebaseServiceAccount: ${{ secrets.FIREBASE_SERVICE_ACCOUNT }}
->>>>>>> 1b2e2f6b
+
           channelId: live
           projectId: your-project-id