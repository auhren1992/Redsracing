<<<<<<< HEAD
# 1. Name the workflow
name: Build and Deploy to Firebase
=======
name: Deploy to Firebase
>>>>>>> 315ae683

# 2. Define the trigger
on:
  push:
    branches:
      - main

# 3. Define the jobs
jobs:
<<<<<<< HEAD
  # The job's unique ID
  build_and_deploy:
    # The type of virtual machine to run the job on
=======
  build_and_deploy:
>>>>>>> 315ae683
    runs-on: ubuntu-latest

    # The sequence of tasks to perform
    steps:
<<<<<<< HEAD
      # Step 1: Check out your repository code
      - name: Checkout Code
        uses: actions/checkout@v4

      # Step 2: Set up the specific Node.js version needed
      - name: Setup Node.js
        uses: actions/setup-node@v4
        with:
          node-version: '20'

      # Step 3: Install dependencies for your Cloud Functions (if you have them)
      - name: Install Function Dependencies
=======
      - name: Checkout code
        uses: actions/checkout@v4

      - name: Install Node.js and dependencies for Functions
>>>>>>> 315ae683
        run: |
          cd functions
          npm ci

<<<<<<< HEAD
      # Step 4: Deploy the project to Firebase
      - name: Deploy to Firebase Hosting & Functions
        uses: FirebaseExtended/action-hosting-deploy@v0
        with:
          repoToken: '${{ secrets.GITHUB_TOKEN }}'
          # This uses the secure service account key we discussed
          firebaseServiceAccount: '${{ secrets.FIREBASE_SERVICE_ACCOUNT_KEY }}'
          # The ID of your Firebase project
          projectId: your-project-id
=======
      - name: Deploy to Firebase
        uses: FirebaseExtended/action-hosting-deploy@v0
        with:
          repoToken: '${{ secrets.GITHUB_TOKEN }}'
          firebaseServiceAccount: '${{ secrets.FIREBASE_SERVICE_ACCOUNT_KEY }}'
          channelId: live
          projectId: 'redsracing-a7f8b'
>>>>>>> 315ae683
<|MERGE_RESOLUTION|>--- conflicted
+++ resolved
@@ -1,9 +1,9 @@
-<<<<<<< HEAD
+
 # 1. Name the workflow
 name: Build and Deploy to Firebase
-=======
+=
 name: Deploy to Firebase
->>>>>>> 315ae683
+
 
 # 2. Define the trigger
 on:
@@ -13,18 +13,18 @@
 
 # 3. Define the jobs
 jobs:
-<<<<<<< HEAD
+
   # The job's unique ID
   build_and_deploy:
     # The type of virtual machine to run the job on
-=======
+
   build_and_deploy:
->>>>>>> 315ae683
+
     runs-on: ubuntu-latest
 
     # The sequence of tasks to perform
     steps:
-<<<<<<< HEAD
+
       # Step 1: Check out your repository code
       - name: Checkout Code
         uses: actions/checkout@v4
@@ -37,17 +37,17 @@
 
       # Step 3: Install dependencies for your Cloud Functions (if you have them)
       - name: Install Function Dependencies
-=======
+
       - name: Checkout code
         uses: actions/checkout@v4
 
       - name: Install Node.js and dependencies for Functions
->>>>>>> 315ae683
+
         run: |
           cd functions
           npm ci
 
-<<<<<<< HEAD
+
       # Step 4: Deploy the project to Firebase
       - name: Deploy to Firebase Hosting & Functions
         uses: FirebaseExtended/action-hosting-deploy@v0
@@ -57,7 +57,7 @@
           firebaseServiceAccount: '${{ secrets.FIREBASE_SERVICE_ACCOUNT_KEY }}'
           # The ID of your Firebase project
           projectId: your-project-id
-=======
+
       - name: Deploy to Firebase
         uses: FirebaseExtended/action-hosting-deploy@v0
         with:
@@ -65,4 +65,3 @@
           firebaseServiceAccount: '${{ secrets.FIREBASE_SERVICE_ACCOUNT_KEY }}'
           channelId: live
           projectId: 'redsracing-a7f8b'
->>>>>>> 315ae683
