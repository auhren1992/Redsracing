--- conflicted
+++ resolved
@@ -11,15 +11,14 @@
 # Initialize Firebase Admin SDK.
 initialize_app()
 
-<<<<<<< HEAD
 # Set the SendGrid API key from environment variables/secrets.
 # This is crucial for security. The secret name is 'SENDGRID_API_KEY'.
 options.set_global_options(secrets=["SENDGRID_API_KEY", "RECAPTCHA_SITE_KEY"])
-=======
+
 # Configure secrets for email functionality
 # The SENDGRID_API_KEY secret should be configured in Google Cloud Secret Manager
 # If the secret is not available or empty, email functions will fail at runtime with proper error messages
->>>>>>> 6f94cbea
+
 
 # Initialize SendGrid client lazily to avoid import failures if API key is missing
 sg = None
