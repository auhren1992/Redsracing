<!DOCTYPE html>
<html lang="en">
<head>
    <meta charset="UTF-8">
    <meta name="viewport" content="width=device-width, initial-scale=1.0">
    <title>Leaderboard - RedsRacing #8</title>
    <link rel="icon" type="image/x-icon" href="/favicon.ico">
    <link rel="icon" type="image/svg+xml" href="/favicon.svg">
    <link rel="apple-touch-icon" href="/apple-touch-icon.png">
    <link rel="manifest" href="/site.webmanifest">
    <link rel="stylesheet" href="styles/tailwind.css">
    <link href="https://fonts.googleapis.com/css2?family=Racing+Sans+One&family=Inter:wght@400;700;900&display=swap" rel="stylesheet">
    <link rel="stylesheet" href="styles/main.css">
</head>
<body class="flex flex-col min-h-screen">

    <header class="bg-black/30 backdrop-blur-md sticky w-full top-0 z-50 border-b border-slate-700/50">
        <nav class="container mx-auto px-6 py-3 flex justify-between items-center">
            <a href="index.html" class="text-4xl font-racing uppercase tracking-wider">
                <span class="title-blue">Reds</span><span class="neon-yellow">Racing</span>
            </a>
            <div class="hidden md:flex items-center space-x-6 font-bold">
                <a href="index.html" class="hover:text-neon-yellow transition duration-300">Home</a>
                <a href="jonny.html" class="hover:text-neon-yellow transition duration-300">Jonny's Page</a>
                <a href="schedule.html" class="hover:text-neon-yellow transition duration-300">Full Schedule</a>
                <a href="dashboard.html" class="hover:text-neon-yellow transition duration-300">Dashboard</a>
                <a href="profile.html" class="hover:text-neon-yellow transition duration-300">Profile</a>
                <a href="leaderboard.html" class="text-neon-yellow border-b-2 border-neon-yellow">Leaderboard</a>
                <a id="auth-link" href="login.html" class="bg-red-600 text-white py-2 px-5 rounded-md hover:bg-red-500 transition duration-300">
                    DRIVER LOGIN
                </a>
            </div>
            <!-- Mobile menu button -->
            <button id="mobile-menu-toggle" class="md:hidden text-white">
                <svg class="w-6 h-6" fill="none" stroke="currentColor" viewBox="0 0 24 24">
                    <path stroke-linecap="round" stroke-linejoin="round" stroke-width="2" d="M4 6h16M4 12h16M4 18h16"></path>
                </svg>
            </button>
        </nav>
        
        <!-- Mobile menu -->
        <div id="mobile-menu" class="md:hidden hidden bg-black/90 backdrop-blur-md">
            <div class="px-6 pt-2 pb-3 space-y-1">
                <a href="index.html" class="block py-2 text-white hover:text-neon-yellow transition duration-300">Home</a>
                <a href="jonny.html" class="block py-2 text-white hover:text-neon-yellow transition duration-300">Jonny's Page</a>
                <a href="schedule.html" class="block py-2 text-white hover:text-neon-yellow transition duration-300">Full Schedule</a>
                <a href="dashboard.html" class="block py-2 text-white hover:text-neon-yellow transition duration-300">Dashboard</a>
                <a href="profile.html" class="block py-2 text-white hover:text-neon-yellow transition duration-300">Profile</a>
                <a href="leaderboard.html" class="block py-2 text-neon-yellow border-l-4 border-neon-yellow pl-3">Leaderboard</a>
                <a id="auth-link-mobile" href="login.html" class="block py-2 bg-red-600 text-white text-center rounded-md hover:bg-red-500 transition duration-300">
                    DRIVER LOGIN
                </a>
            </div>
        </div>
    </header>

    <main class="flex-grow container mx-auto px-6 py-12">
        <!-- Loading State -->
        <div id="loading-state" class="flex flex-col items-center justify-center text-center py-20">
            <div class="animate-spin rounded-full h-16 w-16 border-t-2 border-b-2 border-neon-yellow"></div>
            <p class="text-2xl mt-4 font-racing uppercase tracking-wider">Loading Leaderboard...</p>
        </div>

        <!-- Leaderboard Content -->
        <div id="leaderboard-content" class="hidden">
            <div class="max-w-4xl mx-auto">
                <h1 class="text-5xl font-racing uppercase mb-2">Achievement <span class="neon-yellow">Leaderboard</span></h1>
                <p class="text-slate-400 mb-8">Top racers ranked by achievement points</p>

                <!-- Top 3 Podium -->
                <div id="podium" class="grid grid-cols-1 md:grid-cols-3 gap-6 mb-12">
                    <!-- Podium positions will be dynamically generated -->
                </div>

                <!-- Full Leaderboard -->
                <div class="card rounded-lg p-6">
                    <h2 class="text-3xl font-racing text-white uppercase mb-6">Full <span class="neon-yellow">Rankings</span></h2>
                    
                    <!-- Mobile-friendly table container -->
                    <div class="overflow-x-auto">
                        <table class="w-full text-left">
                            <thead>
                                <tr class="border-b border-slate-600">
                                    <th class="p-3 font-racing text-neon-yellow">#</th>
                                    <th class="p-3 font-racing text-neon-yellow">Racer</th>
                                    <th class="p-3 font-racing text-neon-yellow text-center">Points</th>
                                    <th class="p-3 font-racing text-neon-yellow text-center">Achievements</th>
                                </tr>
                            </thead>
                            <tbody id="leaderboard-table">
                                <!-- Leaderboard entries will be dynamically generated -->
                            </tbody>
                        </table>
                    </div>
                </div>

                <!-- Stats Summary -->
                <div class="grid grid-cols-1 md:grid-cols-3 gap-6 mt-8">
                    <div class="card rounded-lg p-6 text-center">
                        <h3 class="text-xl font-racing text-neon-yellow mb-2">Total Racers</h3>
                        <p id="total-racers" class="text-3xl font-bold text-white">-</p>
                    </div>
                    <div class="card rounded-lg p-6 text-center">
                        <h3 class="text-xl font-racing text-neon-yellow mb-2">Total Points</h3>
                        <p id="total-points" class="text-3xl font-bold text-white">-</p>
                    </div>
                    <div class="card rounded-lg p-6 text-center">
                        <h3 class="text-xl font-racing text-neon-yellow mb-2">Total Achievements</h3>
                        <p id="total-achievements" class="text-3xl font-bold text-white">-</p>
                    </div>
                </div>
            </div>
        </div>

        <!-- Error State -->
        <div id="error-state" class="hidden text-center py-20">
            <h2 class="text-3xl font-racing text-red-400 mb-4">Error Loading Leaderboard</h2>
            <p class="text-slate-400 mb-6">Unable to load the leaderboard at this time.</p>
            <button id="retry-btn" class="bg-blue-600 text-white font-bold py-2 px-6 rounded-md hover:bg-blue-500 transition">
                Try Again
            </button>
        </div>
    </main>

    <!-- Footer -->
    <footer class="border-t border-slate-800 py-8">
        <div class="container mx-auto px-6 text-center">
            <p class="text-slate-500">© 2024 RedsRacing #8. All rights reserved.</p>
        </div>
    </footer>

    <!-- Fallback (non-module) must load before the module script -->
    <script src="assets/js/leaderboard-inline-fallback.js"></script>
    <!-- Firebase and App Scripts -->
<<<<<<< HEAD
    <script type="module" src="dist/leaderboard.js"></script>
=======
    <script src="dist/leaderboard.js"></script>
>>>>>>> 55bc9035
</body>
</html><|MERGE_RESOLUTION|>--- conflicted
+++ resolved
@@ -132,10 +132,8 @@
     <!-- Fallback (non-module) must load before the module script -->
     <script src="assets/js/leaderboard-inline-fallback.js"></script>
     <!-- Firebase and App Scripts -->
-<<<<<<< HEAD
+
     <script type="module" src="dist/leaderboard.js"></script>
-=======
-    <script src="dist/leaderboard.js"></script>
->>>>>>> 55bc9035
+
 </body>
 </html>