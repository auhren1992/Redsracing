<<<<<<< HEAD
{
  "hosting": {
    "predeploy": "npm install && npm run build-css-prod && npm run build",
    "target": "production",
    "public": "dist",
    "ignore": [
      "firebase.json",
      "firestore.rules",
      "storage.rules",
      ".firebaserc",
      ".github/**",
      ".git/**",
      "assets/**",
      "node_modules/**"
    ],
    "headers": [
      {
        "source": "**",
        "headers": [
          {
            "key": "Document-Policy",
            "value": "js-profiling"
          }
        ]
      },
      {
        "source": "**/*.@(js|css)",
        "headers": [
          {
            "key": "Cache-Control",
            "value": "public, max-age=0, must-revalidate"
          }
        ]
      }
    ],
    "rewrites": [
      {
        "source": "/add_subscriber",
        "function": {
          "functionId": "handleAddSubscriber",
          "codebase": "python-api"
        }
      },
      {
        "source": "/send_feedback_email",
        "function": {
          "functionId": "handleSendFeedback",
          "codebase": "python-api"
        }
      },
      {
        "source": "/send_sponsorship_email",
        "function": {
          "functionId": "handleSendSponsorship",
          "codebase": "python-api"
        }
      },
      {
        "source": "/auth_action",
        "function": {
          "functionId": "handleAuthAction",
          "codebase": "python-api"
        }
      },
      {
        "source": "/password_reset",
        "function": {
          "functionId": "handlePasswordReset",
          "codebase": "python-api"
        }
      },
      {
        "source": "/profile/**",
        "function": {
          "functionId": "handleGetProfile",
          "codebase": "python-api"
        }
      },
      {
        "source": "/update_profile/**",
        "function": {
          "functionId": "handleUpdateProfile",
          "codebase": "python-api"
        }
      },
      {
        "source": "/achievements",
        "function": {
          "functionId": "handleGetAchievements",
          "codebase": "python-api"
        }
      },
      {
        "source": "/test",
        "function": {
          "functionId": "handleTest",
          "codebase": "python-api"
        }
      },
      {
        "source": "/leaderboard",
        "function": {
          "functionId": "handleGetLeaderboard",
          "codebase": "python-api"
        }
      },
      {
        "source": "/auto_award_achievement",
        "function": {
          "functionId": "handleAutoAwardAchievement",
          "codebase": "python-api"
        }
      },
      {
        "source": "/achievement_progress/**",
        "function": {
          "functionId": "handleGetAchievementProgress",
          "codebase": "python-api"
        }
      },
      {
        "source": "/assign_achievement",
        "function": {
          "functionId": "handleAssignAchievement",
          "codebase": "python-api"
        }
      }
    ]
  },
  "functions": [
    {
      "source": "functions",
      "codebase": "default",
      "runtime": "nodejs20"
    },
    {
      "source": "functions_python",
      "codebase": "python-api",
      "runtime": "python312"
    }
  ],
  "firestore": {
    "rules": "firestore.rules",
    "indexes": "firestore.indexes.json"
  },
  "storage": {
    "rules": "storage.rules"
  }
=======
{
  "hosting": {
    "predeploy": "npm install && npm run build",
    "target": "production",
    "public": "dist",
    "ignore": [
      "firebase.json",
      "firestore.rules",
      "storage.rules",
      ".firebaserc",
      ".github/**",
      ".git/**",
      "assets/**",
      "node_modules/**"
    ],
    "headers": [
      {
        "source": "**",
        "headers": [
          {
            "key": "Document-Policy",
            "value": "js-profiling"
          }
        ]
      },
      {
        "source": "**/*.@(js|css)",
        "headers": [
          {
            "key": "Cache-Control",
            "value": "public, max-age=31536000"
          }
        ]
      }
    ],
    "rewrites": [
      {
        "source": "/add_subscriber",
        "function": {
          "functionId": "handleAddSubscriber",
          "codebase": "python-api"
        }
      },
      {
        "source": "/send_feedback_email",
        "function": {
          "functionId": "handleSendFeedback",
          "codebase": "python-api"
        }
      },
      {
        "source": "/send_sponsorship_email",
        "function": {
          "functionId": "handleSendSponsorship",
          "codebase": "python-api"
        }
      },
      {
        "source": "/auth_action",
        "function": {
          "functionId": "handleAuthAction",
          "codebase": "python-api"
        }
      },
      {
        "source": "/password_reset",
        "function": {
          "functionId": "handlePasswordReset",
          "codebase": "python-api"
        }
      },
      {
        "source": "/profile/**",
        "function": {
          "functionId": "handleGetProfile",
          "codebase": "python-api"
        }
      },
      {
        "source": "/update_profile/**",
        "function": {
          "functionId": "handleUpdateProfile",
          "codebase": "python-api"
        }
      },
      {
        "source": "/achievements",
        "function": {
          "functionId": "handleGetAchievements",
          "codebase": "python-api"
        }
      },
      {
        "source": "/test",
        "function": {
          "functionId": "handleTest",
          "codebase": "python-api"
        }
      },
      {
        "source": "/leaderboard",
        "function": {
          "functionId": "handleGetLeaderboard",
          "codebase": "python-api"
        }
      },
      {
        "source": "/auto_award_achievement",
        "function": {
          "functionId": "handleAutoAwardAchievement",
          "codebase": "python-api"
        }
      },
      {
        "source": "/achievement_progress/**",
        "function": {
          "functionId": "handleGetAchievementProgress",
          "codebase": "python-api"
        }
      },
      {
        "source": "/assign_achievement",
        "function": {
          "functionId": "handleAssignAchievement",
          "codebase": "python-api"
        }
      }
    ]
  },
  "functions": [
    {
      "source": "functions",
      "codebase": "default",
      "runtime": "nodejs20"
    },
    {
      "source": "functions_python",
      "codebase": "python-api",
      "runtime": "python312"
    }
  ],
  "firestore": {
    "rules": "firestore.rules",
    "indexes": "firestore.indexes.json"
  },
  "storage": {
    "rules": "storage.rules"
  }
>>>>>>> 7f93a496
}<|MERGE_RESOLUTION|>--- conflicted
+++ resolved
@@ -1,4 +1,4 @@
-<<<<<<< HEAD
+
 {
   "hosting": {
     "predeploy": "npm install && npm run build-css-prod && npm run build",
@@ -147,154 +147,4 @@
   "storage": {
     "rules": "storage.rules"
   }
-=======
-{
-  "hosting": {
-    "predeploy": "npm install && npm run build",
-    "target": "production",
-    "public": "dist",
-    "ignore": [
-      "firebase.json",
-      "firestore.rules",
-      "storage.rules",
-      ".firebaserc",
-      ".github/**",
-      ".git/**",
-      "assets/**",
-      "node_modules/**"
-    ],
-    "headers": [
-      {
-        "source": "**",
-        "headers": [
-          {
-            "key": "Document-Policy",
-            "value": "js-profiling"
-          }
-        ]
-      },
-      {
-        "source": "**/*.@(js|css)",
-        "headers": [
-          {
-            "key": "Cache-Control",
-            "value": "public, max-age=31536000"
-          }
-        ]
-      }
-    ],
-    "rewrites": [
-      {
-        "source": "/add_subscriber",
-        "function": {
-          "functionId": "handleAddSubscriber",
-          "codebase": "python-api"
-        }
-      },
-      {
-        "source": "/send_feedback_email",
-        "function": {
-          "functionId": "handleSendFeedback",
-          "codebase": "python-api"
-        }
-      },
-      {
-        "source": "/send_sponsorship_email",
-        "function": {
-          "functionId": "handleSendSponsorship",
-          "codebase": "python-api"
-        }
-      },
-      {
-        "source": "/auth_action",
-        "function": {
-          "functionId": "handleAuthAction",
-          "codebase": "python-api"
-        }
-      },
-      {
-        "source": "/password_reset",
-        "function": {
-          "functionId": "handlePasswordReset",
-          "codebase": "python-api"
-        }
-      },
-      {
-        "source": "/profile/**",
-        "function": {
-          "functionId": "handleGetProfile",
-          "codebase": "python-api"
-        }
-      },
-      {
-        "source": "/update_profile/**",
-        "function": {
-          "functionId": "handleUpdateProfile",
-          "codebase": "python-api"
-        }
-      },
-      {
-        "source": "/achievements",
-        "function": {
-          "functionId": "handleGetAchievements",
-          "codebase": "python-api"
-        }
-      },
-      {
-        "source": "/test",
-        "function": {
-          "functionId": "handleTest",
-          "codebase": "python-api"
-        }
-      },
-      {
-        "source": "/leaderboard",
-        "function": {
-          "functionId": "handleGetLeaderboard",
-          "codebase": "python-api"
-        }
-      },
-      {
-        "source": "/auto_award_achievement",
-        "function": {
-          "functionId": "handleAutoAwardAchievement",
-          "codebase": "python-api"
-        }
-      },
-      {
-        "source": "/achievement_progress/**",
-        "function": {
-          "functionId": "handleGetAchievementProgress",
-          "codebase": "python-api"
-        }
-      },
-      {
-        "source": "/assign_achievement",
-        "function": {
-          "functionId": "handleAssignAchievement",
-          "codebase": "python-api"
-        }
-      }
-    ]
-  },
-  "functions": [
-    {
-      "source": "functions",
-      "codebase": "default",
-      "runtime": "nodejs20"
-    },
-    {
-      "source": "functions_python",
-      "codebase": "python-api",
-      "runtime": "python312"
-    }
-  ],
-  "firestore": {
-    "rules": "firestore.rules",
-    "indexes": "firestore.indexes.json"
-  },
-  "storage": {
-    "rules": "storage.rules"
-  }
->>>>>>> 7f93a496
 }