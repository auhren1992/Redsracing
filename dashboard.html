--- conflicted
+++ resolved
@@ -18,11 +18,11 @@
             <div class="flex items-center space-x-6 font-bold">
                 <a href="index.html" class="hover:text-neon-yellow transition duration-300">Home</a>
                 <a href="jonny.html" class="hover:text-neon-yellow transition duration-300">Jonny's Page</a>
-<<<<<<< HEAD
+
                 <a href="schedule.html" class="hover:text-neon-yellow transition duration-300">Full Schedule</a>
-=======
+
                 <a href="index.html#schedule" class="hover:text-neon-yellow transition duration-300">Full Schedule</a>
->>>>>>> 7d6550d6
+
                 <a id="logout-button" href="#" class="bg-red-600 text-white py-2 px-5 rounded-md hover:bg-red-500 transition duration-300">
                     Logout
                 </a>
