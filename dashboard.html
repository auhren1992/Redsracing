--- conflicted
+++ resolved
@@ -66,7 +66,7 @@
             <p class="text-slate-400 mb-8">Welcome back, <span id="user-email" class="font-bold text-white"></span>.</p>
 
             <div class="grid grid-cols-1 lg:grid-cols-2 gap-8">
-
+                
                 <!-- Column 1 -->
                 <div class="space-y-8">
                     <!-- Next Race Countdown -->
@@ -92,49 +92,11 @@
 
                 <!-- Column 2 -->
                 <div class="space-y-8">
-<<<<<<< HEAD
-=======
-                    <!-- At a Glance Stats -->
-                    <div class="card rounded-lg p-6">
-                        <h2 class="text-3xl font-racing text-white uppercase mb-4">At a <span class="neon-yellow">Glance</span></h2>
-                        <div id="stats" class="grid grid-cols-1 sm:grid-cols-3 gap-4">
-                            <div class="stat-card p-6 rounded-lg text-center bg-slate-900/50">
-                                <div id="wins-counter" class="text-5xl font-bold neon-yellow mb-2" data-target="2">0</div>
-                                <div class="text-md font-racing uppercase text-white tracking-wider">Wins</div>
-                            </div>
-                            <div class="stat-card p-6 rounded-lg text-center bg-slate-900/50">
-                                <div id="podiums-counter" class="text-5xl font-bold neon-yellow mb-2" data-target="4">0</div>
-                                <div class="text-md font-racing uppercase text-white tracking-wider">Podiums</div>
-                            </div>
-                            <div class="stat-card p-6 rounded-lg text-center bg-slate-900/50">
-                                <div id="laps-counter" class="text-5xl font-bold neon-yellow mb-2" data-target="200">0</div>
-                                <div class="text-md font-racing uppercase text-white tracking-wider">Laps Raced</div>
-                            </div>
-                        </div>
-                    </div>
-
-                    <!-- Quick Links -->
-                    <div class="card rounded-lg p-6">
-                        <h2 class="text-3xl font-racing text-white uppercase mb-4">Quick <span class="neon-yellow">Links</span></h2>
-                        <div class="space-y-4">
-                            <a href="index.html#schedule" class="block bg-slate-800 p-4 rounded-md hover:bg-slate-700 transition">
-                                <p class="font-bold text-lg">View Public Race Schedule</p>
-                            </a>
-                            <a href="index.html#gallery" class="block bg-slate-800 p-4 rounded-md hover:bg-slate-700 transition">
-                                <p class="font-bold text-lg">Browse Photo Gallery</p>
-                            </a>
-                             <a href="index.html#videos" class="block bg-slate-800 p-4 rounded-md hover:bg-slate-700 transition">
-                                <p class="font-bold text-lg">Watch Highlights</p>
-                            </a>
-                        </div>
-                    </div>
-
->>>>>>> afd1a0aa
                     <!-- Race Management -->
                     <div id="race-management-card" class="card rounded-lg p-6" style="display: none;">
                         <h2 class="text-3xl font-racing text-white uppercase mb-4">Race <span class="neon-yellow">Management</span></h2>
                         <div class="flex justify-end mb-4">
-                             <button id="add-race-btn" class="bg-blue-600 text-white font-bold py-2 px-4 rounded-md hover:bg-blue-500 transition">Add New Race</button>
+                                <button id="add-race-btn" class="bg-blue-600 text-white font-bold py-2 px-4 rounded-md hover:bg-blue-500 transition">Add New Race</button>
                         </div>
                         <div class="overflow-x-auto">
                             <table class="w-full text-left">
@@ -152,7 +114,6 @@
                         </div>
                     </div>
 
-<<<<<<< HEAD
                     <!-- Q&A Management -->
                     <div id="qna-management-card" class="card rounded-lg p-6" style="display: none;">
                         <h2 class="text-3xl font-racing text-white uppercase mb-4">Q&A <span class="neon-yellow">Submissions</span></h2>
@@ -169,8 +130,6 @@
                         </div>
                     </div>
 
-=======
->>>>>>> afd1a0aa
                     <!-- 2-Step Verification -->
                     <div id="mfa-card" class="card rounded-lg p-6" style="display: none;">
                         <h2 class="text-3xl font-racing text-white uppercase mb-4">2-Step <span class="neon-yellow">Verification</span></h2>
@@ -200,14 +159,9 @@
 
     <script type="module">
         import { initializeApp } from "https://www.gstatic.com/firebasejs/11.6.1/firebase-app.js";
-<<<<<<< HEAD
         import { getAuth, onAuthStateChanged, signOut, sendEmailVerification, RecaptchaVerifier, linkWithPhoneNumber } from "https://www.gstatic.com/firebasejs/11.6.1/firebase-auth.js";
         import { getFirestore, doc, getDoc, setDoc, collection, getDocs, query, orderBy, addDoc, updateDoc, deleteDoc, where } from "https://www.gstatic.com/firebasejs/11.6.1/firebase-firestore.js";
         import { getStorage, ref, deleteObject } from "https://www.gstatic.com/firebasejs/11.6.1/firebase-storage.js";
-=======
-        import { getAuth, onAuthStateChanged, signOut, sendEmailVerification, PhoneAuthProvider, linkWithPhoneNumber } from "https://www.gstatic.com/firebasejs/11.6.1/firebase-auth.js";
-        import { getFirestore, doc, getDoc, setDoc, collection, getDocs, query, orderBy, addDoc, updateDoc, deleteDoc } from "https://www.gstatic.com/firebasejs/11.6.1/firebase-firestore.js";
->>>>>>> afd1a0aa
 
         const firebaseConfig = {
           apiKey: "AIzaSyARFiFCadGKFUc_s6x3qNX8F4jsVawkzVg",
@@ -220,10 +174,7 @@
         const app = initializeApp(firebaseConfig);
         const auth = getAuth(app);
         const db = getFirestore(app);
-<<<<<<< HEAD
         const storage = getStorage(app);
-=======
->>>>>>> afd1a0aa
 
         const loadingState = document.getElementById('loading-state');
         const dashboardContent = document.getElementById('dashboard-content');
@@ -243,7 +194,7 @@
         const mfaSendCodeBtn = document.getElementById('mfa-send-code-btn');
         const mfaVerificationCodeInput = document.getElementById('mfa-verification-code');
         const mfaVerifyBtn = document.getElementById('mfa-verify-btn');
-
+        
         // Modal elements
         const raceModal = document.getElementById('race-modal');
         const modalTitle = document.getElementById('modal-title');
@@ -256,7 +207,6 @@
         const raceNumberInput = document.getElementById('race-number');
         const specialNameContainer = document.getElementById('special-name-container');
         const specialNameInput = document.getElementById('special-name');
-<<<<<<< HEAD
         const raceResultsInput = document.getElementById('race-results');
         const raceSummaryInput = document.getElementById('race-summary');
         const liveTimingLinkInput = document.getElementById('live-timing-link');
@@ -287,35 +237,6 @@
             today.setHours(0, 0, 0, 0);
             const nextRace = races.find(race => new Date(race.date + 'T00:00:00') >= today);
 
-=======
-        const addRaceBtn = document.getElementById('add-race-btn');
-        const cancelRaceBtn = document.getElementById('cancel-race-btn');
-
-        let notesSaveTimeout;
-        let countdownInterval;
-
-        // Animate counters function
-        const animateCounters = () => {
-            document.querySelectorAll('[data-target]').forEach(counter => {
-                const target = +counter.dataset.target;
-                let current = 0;
-                const increment = Math.ceil(target / 100);
-                const timer = setInterval(() => {
-                    current += increment;
-                    if (current >= target) {
-                        counter.textContent = target.toLocaleString();
-                        clearInterval(timer);
-                    } else {
-                        counter.textContent = Math.ceil(current).toLocaleString();
-                    }
-                }, 20);
-            });
-        };
-
-        // Countdown function
-        const startCountdown = (nextRace) => {
-            if (countdownInterval) clearInterval(countdownInterval);
->>>>>>> afd1a0aa
             if (!nextRace) {
                 document.getElementById('next-race-name').textContent = "Season Complete!";
                 document.getElementById('countdown-timer').innerHTML = "<div class='col-span-4 text-2xl font-racing'>Thanks for a great season!</div>";
@@ -324,7 +245,7 @@
 
             document.getElementById('next-race-name').textContent = nextRace.name;
             const nextRaceDate = new Date(nextRace.date + 'T19:00:00').getTime();
-
+            
             countdownInterval = setInterval(() => {
                 const now = new Date().getTime();
                 const distance = nextRaceDate - now;
@@ -372,27 +293,14 @@
             const raceSnapshot = await getDocs(q);
             const raceList = raceSnapshot.docs.map(doc => ({ id: doc.id, ...doc.data() }));
 
-<<<<<<< HEAD
             renderRacesTable(raceList);
             startCountdown(raceList);
-=======
-            renderRacesTable(raceList); // Render the management table
-
-            const today = new Date();
-            today.setHours(0, 0, 0, 0);
-            const nextRace = raceList.find(race => new Date(race.date + 'T00:00:00') >= today);
-            startCountdown(nextRace);
->>>>>>> afd1a0aa
         };
 
         // 2. CREATE/UPDATE Races
         const openRaceModal = (race = null) => {
             raceForm.reset();
             if (race) {
-<<<<<<< HEAD
-=======
-                // Editing existing race
->>>>>>> afd1a0aa
                 modalTitle.textContent = 'Edit Race';
                 raceIdInput.value = race.id;
                 raceDateInput.value = race.date;
@@ -405,15 +313,10 @@
                     specialNameInput.value = race.special || '';
                     raceNumberInput.value = '';
                 }
-<<<<<<< HEAD
                 raceResultsInput.value = race.results || '';
                 raceSummaryInput.value = race.summary || '';
                 liveTimingLinkInput.value = race.liveTimingLink || '';
             } else {
-=======
-            } else {
-                // Adding new race
->>>>>>> afd1a0aa
                 modalTitle.textContent = 'Add New Race';
                 raceIdInput.value = '';
             }
@@ -424,7 +327,7 @@
         const closeRaceModal = () => {
             raceModal.classList.add('hidden');
         };
-
+        
         const toggleRaceTypeFields = () => {
             if (raceTypeInput.value === 'superCup') {
                 raceNumberContainer.classList.remove('hidden');
@@ -442,38 +345,22 @@
                 date: raceDateInput.value,
                 name: raceNameInput.value,
                 type: raceTypeInput.value,
-                ...(raceTypeInput.value === 'superCup'
+                ...(raceTypeInput.value === 'superCup' 
                     ? { race: raceNumberInput.value }
-<<<<<<< HEAD
                     : { special: specialNameInput.value }),
                 results: raceResultsInput.value,
                 summary: raceSummaryInput.value,
                 liveTimingLink: liveTimingLinkInput.value
-=======
-                    : { special: specialNameInput.value })
->>>>>>> afd1a0aa
             };
 
             try {
                 if (raceId) {
-<<<<<<< HEAD
                     await updateDoc(doc(db, 'races', raceId), raceData);
                 } else {
                     await addDoc(collection(db, 'races'), raceData);
                 }
                 closeRaceModal();
                 await getRaceData();
-=======
-                    // Update existing document
-                    const raceRef = doc(db, 'races', raceId);
-                    await updateDoc(raceRef, raceData);
-                } else {
-                    // Add new document
-                    await addDoc(collection(db, 'races'), raceData);
-                }
-                closeRaceModal();
-                await getRaceData(); // Refresh the table
->>>>>>> afd1a0aa
             } catch (error) {
                 console.error("Error saving race:", error);
                 alert("Failed to save race. Check console for details.");
@@ -484,14 +371,8 @@
         const deleteRace = async (id) => {
             if (confirm('Are you sure you want to delete this race?')) {
                 try {
-<<<<<<< HEAD
                     await deleteDoc(doc(db, 'races', id));
                     await getRaceData();
-=======
-                    const raceRef = doc(db, 'races', id);
-                    await deleteDoc(raceRef);
-                    await getRaceData(); // Refresh the table
->>>>>>> afd1a0aa
                 } catch (error) {
                     console.error("Error deleting race:", error);
                     alert("Failed to delete race. Check console for details.");
@@ -504,7 +385,6 @@
         cancelRaceBtn.addEventListener('click', closeRaceModal);
         raceTypeInput.addEventListener('change', toggleRaceTypeFields);
 
-<<<<<<< HEAD
         // --- Q&A Management Functions ---
         const renderQnaSubmissions = (submissions) => {
             qnaList.innerHTML = '';
@@ -580,7 +460,7 @@
                 }
             }
         };
-
+        
         cancelQnaBtn.addEventListener('click', closeQnaModal);
 
         // --- Photo Approval Functions ---
@@ -652,7 +532,7 @@
         // --- MFA Setup ---
         const setupMfa = (user) => {
             const hasPhoneNumber = user.providerData.some(p => p.providerId === 'phone');
-
+            
             if (hasPhoneNumber) {
                 mfaStatus.innerHTML = `<p class="text-green-400 font-bold">2-Step Verification is enabled.</p>`;
                 mfaEnrollForm.style.display = 'none';
@@ -714,14 +594,6 @@
             if (user) {
                 userEmailEl.textContent = user.displayName || user.email;
 
-=======
-        // Auth State Change Listener
-        onAuthStateChanged(auth, async (user) => {
-            if (user) {
-                userEmailEl.textContent = user.email;
-
-                // Handle Email Verification Notice
->>>>>>> afd1a0aa
                 if (!user.emailVerified) {
                     emailVerificationNotice.classList.remove('hidden');
                     resendVerificationBtn.addEventListener('click', async () => {
@@ -734,23 +606,15 @@
                         }
                     });
                 }
-
-<<<<<<< HEAD
+                
                 await getRaceData();
 
-=======
-                // Fetch data
-                await getRaceData();
-
-                // Check user role for feature access
->>>>>>> afd1a0aa
                 const idTokenResult = await user.getIdTokenResult();
                 const userRole = idTokenResult.claims.role;
 
                 if (userRole === 'team-member') {
                     driverNotesCard.style.display = 'block';
                     raceManagementCard.style.display = 'block';
-<<<<<<< HEAD
                     qnaManagementCard.style.display = 'block';
                     photoApprovalCard.style.display = 'block';
                     mfaCard.style.display = 'block';
@@ -758,20 +622,11 @@
                     getQnaSubmissions();
                     getUnapprovedPhotos();
 
-=======
-                    mfaCard.style.display = 'block';
-                    setupMfa(user);
-                    // Load notes only for team members
->>>>>>> afd1a0aa
                     const userNotesRef = doc(db, "driver_notes", user.uid);
                     const docSnap = await getDoc(userNotesRef);
                     if (docSnap.exists()) {
                         driverNotesEl.value = docSnap.data().notes;
                     }
-<<<<<<< HEAD
-=======
-                    // Add listener for notes changes
->>>>>>> afd1a0aa
                     driverNotesEl.addEventListener('keyup', () => {
                         notesStatusEl.textContent = 'Saving...';
                         clearTimeout(notesSaveTimeout);
@@ -786,29 +641,15 @@
                         }, 1000);
                     });
                 } else {
-<<<<<<< HEAD
                     driverNotesCard.style.display = 'none';
                 }
 
                 loadingState.classList.add('hidden');
                 dashboardContent.classList.remove('hidden');
-
+                
                 if (userRole === 'team-member') {
                     setupMfa(user);
                 }
-=======
-                    // Hide the driver notes card for public fans
-                    driverNotesCard.style.display = 'none';
-                }
-
-
-                // Show dashboard, hide loading
-                loadingState.classList.add('hidden');
-                dashboardContent.classList.remove('hidden');
-
-                // Start animations
-                animateCounters();
->>>>>>> afd1a0aa
 
             } else {
                 window.location.href = 'login.html';
@@ -819,7 +660,7 @@
             e.preventDefault();
             signOut(auth).catch(error => console.error('Logout Error:', error));
         });
-
+        
         document.getElementById('year').textContent = new Date().getFullYear();
 
     </script>
@@ -854,7 +695,6 @@
                         <label for="special-name" class="block text-sm font-medium text-gray-300">Event Name</label>
                         <input type="text" id="special-name" class="w-full bg-slate-800 border border-slate-600 rounded-md p-2 mt-1" placeholder="e.g., Jon Kirsch Birthday Race">
                     </div>
-<<<<<<< HEAD
                     <div>
                         <label for="race-results" class="block text-sm font-medium text-gray-300">Results</label>
                         <input type="text" id="race-results" class="w-full bg-slate-800 border border-slate-600 rounded-md p-2 mt-1" placeholder="e.g., P5, 2nd Place">
@@ -867,8 +707,6 @@
                         <label for="live-timing-link" class="block text-sm font-medium text-gray-300">Live Timing Link</label>
                         <input type="url" id="live-timing-link" class="w-full bg-slate-800 border border-slate-600 rounded-md p-2 mt-1" placeholder="https://www.example.com/live-timing">
                     </div>
-=======
->>>>>>> afd1a0aa
                 </div>
                 <div class="mt-8 flex justify-end space-x-4">
                     <button type="button" id="cancel-race-btn" class="bg-gray-600 text-white font-bold py-2 px-4 rounded-md hover:bg-gray-500 transition">Cancel</button>
@@ -878,7 +716,6 @@
         </div>
     </div>
 
-<<<<<<< HEAD
     <!-- Answer Question Modal -->
     <div id="qna-modal" class="hidden fixed inset-0 bg-black bg-opacity-75 flex items-center justify-center z-50">
         <div class="bg-slate-900 p-8 rounded-lg shadow-2xl w-full max-w-lg border border-slate-700">
@@ -903,11 +740,4 @@
         </div>
     </div>
 </body>
-</html>
-```""",
-    continue_working=True
-)
-=======
-</body>
-</html>
->>>>>>> afd1a0aa
+</html>