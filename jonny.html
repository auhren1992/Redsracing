<!DOCTYPE html>
<html lang="en" class="scroll-smooth">
<head>
    <meta charset="UTF-8">
    <meta name="viewport" content="width=device-width, initial-scale=1.0">
    <title>Jonny Kirsch - #88</title>
    <link rel="icon" type="image/x-icon" href="/favicon.ico">
    <link rel="icon" type="image/svg+xml" href="/favicon.svg">
    <link rel="apple-touch-icon" href="/apple-touch-icon.png">
    <link rel="manifest" href="/site.webmanifest">
    <link rel="stylesheet" href="styles/tailwind.css">
    <link rel="preconnect" href="https://fonts.googleapis.com">
    <link rel="preconnect" href="https://fonts.gstatic.com" crossorigin>
    <link href="https://fonts.googleapis.com/css2?family=Racing+Sans+One&family=Inter:wght@400;700;900&display=swap" rel="stylesheet">
    <script src="https://unpkg.com/scrollreveal"></script>
    <link rel="stylesheet" href="styles/main.css">
    <style>
        .neon-red { color: #ff3333; }
        .bg-neon-red { background-color: #ff3333; }
        .focus\:ring-neon-red:focus {
            --tw-ring-color: #ff3333;
        }
        body.jonny-page {
            background-image: url("data:image/svg+xml,%3Csvg xmlns='http://www.w3.org/2000/svg' width='250' height='250' viewBox='0 0 100 100'%3E%3Cstyle%3E.logo { font-family: 'Racing Sans One', sans-serif; font-size: 40px; opacity: 0.02; } %3C/style%3E%3Ctext x='50' y='65' fill='%23ff3333' class='logo' text-anchor='end' transform='rotate(-20 50 50)'%3E8%3C/text%3E%3Ctext x='52' y='65' fill='%23ffffff' class='logo' text-anchor='start' transform='rotate(-20 50 50)'%3E8%3C/text%3E%3C/svg%3E");
        }
        .text-gradient-red {
            background-image: linear-gradient(to right, #ff3333, #f0f0f0);
            -webkit-background-clip: text;
            background-clip: text;
            color: transparent;
        }
        /* Timeline Styles */
        .timeline-item {
            position: relative;
            padding-left: 3rem;
            padding-bottom: 2rem;
            border-left: 4px solid #334155; /* slate-700 */
        }
        .timeline-item:last-child {
            border-left: 4px solid transparent;
            padding-bottom: 0;
        }
        .timeline-marker {
            position: absolute;
            left: -11px; /* (20px - 4px)/2 */
            top: 0;
            width: 20px;
            height: 20px;
            border-radius: 50%;
            background-color: #334155; /* slate-700 */
            border: 4px solid #05080f; /* body bg */
        }
        .timeline-item.active .timeline-marker {
            background-color: #ff3333; /* neon-red */
        }
    </style>
</head>
<body class="jonny-page">
    <header class="bg-black/30 backdrop-blur-md sticky w-full top-0 z-50 border-b border-slate-700/50">
        <nav class="container mx-auto px-6 py-3 flex justify-between items-center">
            <a href="index.html" class="text-4xl font-racing uppercase tracking-wider">
                <span class="title-blue">Reds</span><span class="neon-yellow">Racing</span>
            </a>
            <div class="hidden md:flex items-center space-x-6 font-bold">
                <a href="index.html" class="hover:text-neon-yellow transition duration-300">Home</a>
                <div class="relative dropdown">
                    <button class="dropdown-toggle hover:text-neon-yellow transition duration-300 flex items-center">
                        The Drivers <svg class="w-4 h-4 ml-1" fill="none" stroke="currentColor" viewBox="0 0 24 24"><path stroke-linecap="round" stroke-linejoin="round" stroke-width="2" d="M19 9l-7 7-7-7"></path></svg>
                    </button>
                    <div class="dropdown-menu absolute hidden bg-slate-800 rounded-md shadow-lg mt-2 py-1 w-48 z-50">
                        <a href="driver.html" class="block px-4 py-2 text-sm text-slate-300 hover:bg-slate-700 hover:text-white">Jon Kirsch</a>
                        <a href="jonny.html" class="block px-4 py-2 text-sm text-slate-300 hover:bg-slate-700 hover:text-white">Jonny Kirsch #88</a>
                    </div>
                </div>
                <a href="schedule.html" class="hover:text-neon-yellow transition duration-300">Schedule</a>
                <div class="relative dropdown">
                    <button class="dropdown-toggle hover:text-neon-yellow transition duration-300 flex items-center">
                        Media <svg class="w-4 h-4 ml-1" fill="none" stroke="currentColor" viewBox="0 0 24 24"><path stroke-linecap="round" stroke-linejoin="round" stroke-width="2" d="M19 9l-7 7-7-7"></path></svg>
                    </button>
                    <div class="dropdown-menu absolute hidden bg-slate-800 rounded-md shadow-lg mt-2 py-1 w-48 z-50">
                        <a href="gallery.html" class="block px-4 py-2 text-sm text-slate-300 hover:bg-slate-700 hover:text-white">Gallery</a>
                        <a href="videos.html" class="block px-4 py-2 text-sm text-slate-300 hover:bg-slate-700 hover:text-white">Videos</a>
                    </div>
                </div>
                <div class="relative dropdown">
                    <button class="dropdown-toggle hover:text-neon-yellow transition duration-300 flex items-center">
                        Community <svg class="w-4 h-4 ml-1" fill="none" stroke="currentColor" viewBox="0 0 24 24"><path stroke-linecap="round" stroke-linejoin="round" stroke-width="2" d="M19 9l-7 7-7-7"></path></svg>
                    </button>
                    <div class="dropdown-menu absolute hidden bg-slate-800 rounded-md shadow-lg mt-2 py-1 w-48 z-50">
                        <a href="qna.html" class="block px-4 py-2 text-sm text-slate-300 hover:bg-slate-700 hover:text-white">Q&A</a>
                        <a href="feedback.html" class="block px-4 py-2 text-sm text-slate-300 hover:bg-slate-700 hover:text-white">Feedback</a>
                    </div>
                </div>
                <a href="sponsorship.html" class="hover:text-neon-yellow transition duration-300">Sponsorship</a>
                <a id="auth-link" href="login.html" class="bg-neon-yellow text-slate-900 py-2 px-5 rounded-md hover:bg-yellow-300 transition duration-300">
                    DRIVER LOGIN
                </a>
            </div>
            <button id="mobile-menu-button" class="md:hidden text-white focus:outline-none">
                <svg class="w-6 h-6" fill="none" stroke="currentColor" viewBox="0 0 24 24"><path stroke-linecap="round" stroke-linejoin="round" stroke-width="2" d="M4 6h16M4 12h16m-7 6h7"></path></svg>
            </button>
        </nav>
        <div id="mobile-menu" class="hidden md:hidden bg-slate-900/90">
             <a href="index.html" class="block py-3 px-6 text-sm hover:bg-slate-800">Home</a>
             <button class="mobile-accordion text-sm px-6 pt-3 font-bold text-slate-400 w-full text-left">The Drivers</button>
             <div class="mobile-accordion-content hidden pl-4">
                 <a href="driver.html" class="block py-2 pl-6 text-sm hover:bg-slate-800">Jon Kirsch</a>
                 <a href="jonny.html" class="block py-2 pl-6 text-sm hover:bg-slate-800">Jonny Kirsch #88</a>
             </div>
             <a href="schedule.html" class="block py-3 px-6 text-sm hover:bg-slate-800">Schedule</a>
             <button class="mobile-accordion text-sm px-6 pt-3 font-bold text-slate-400 w-full text-left">Media</button>
             <div class="mobile-accordion-content hidden pl-4">
                 <a href="gallery.html" class="block py-2 pl-6 text-sm hover:bg-slate-800">Gallery</a>
                 <a href="videos.html" class="block py-2 pl-6 text-sm hover:bg-slate-800">Videos</a>
             </div>
             <button class="mobile-accordion text-sm px-6 pt-3 font-bold text-slate-400 w-full text-left">Community</button>
             <div class="mobile-accordion-content hidden pl-4">
                 <a href="qna.html" class="block py-2 pl-6 text-sm hover:bg-slate-800">Q&A</a>
                 <a href="feedback.html" class="block py-2 pl-6 text-sm hover:bg-slate-800">Feedback</a>
             </div>
             <a href="sponsorship.html" class="block py-3 px-6 text-sm hover:bg-slate-800">Sponsorship</a>
             <a id="auth-link-mobile" href="login.html" class="block py-3 px-6 text-sm hover:bg-slate-800">DRIVER LOGIN</a>
        </div>
    </header>

    <main class="pt-20">
        <section id="team-hero" class="py-20 md:py-32 text-center section-glow">
            <div class="container mx-auto px-6">
                <h1 class="text-6xl md:text-8xl font-racing uppercase text-gradient-red text-shadow-strong tracking-wider">
                    Jonny Kirsch #88
                </h1>
                <p class="mt-4 text-xl md:text-2xl font-bold text-slate-300 tracking-widest">The Next Generation of Speed</p>
            </div>
        </section>

        <section id="jonny-bio" class="py-16 md:py-24 bg-black/20">
            <div class="container mx-auto px-6">
                <div class="max-w-6xl mx-auto grid grid-cols-1 lg:grid-cols-3 items-center gap-12 lg:gap-16">
                    <div class="lg:col-span-1 reveal-left">
                        <img src="https://placehold.co/600x800/1e293b/ff3333?text=Jonny+Kirsch" alt="Jonny Kirsch" class="rounded-lg shadow-2xl w-full">
                    </div>
                    <div class="lg:col-span-2 text-lg space-y-6 reveal-right">
                        <div>
                            <h2 class="font-racing text-6xl uppercase">The Rookie <span class="neon-red">Sensation</span></h2>
                            <p class="text-slate-300 mt-4">For nine-year-old Jonny, speed has always been a way of life. His journey began not on asphalt, but on dirt trails, mastering 4-wheelers and developing a natural feel for handling a machine at speed. This raw passion was later refined over 1.5 years of disciplined competition in K1 racing, where he learned sophisticated racecraft, precise control, and the art of the overtake. The first time he went to a race track was at 3 years old at Sycamore Speedway in 2018.</p>
                            <p class="text-slate-400 mt-2">Now, Jonny is ready to trade his kart for a stock car and step onto the big stage of the American Super Cups. He won't be doing it alone. This next chapter is a shared dream with his father, built on countless hours in the garage and a mutual love for the sport. When Jonny climbs behind the wheel of the iconic #88, he’s not just a driver; he’s the future of a family legacy.</p>
                            <p class="text-slate-400 mt-2">Off the track, Jonny's competitive spirit shines on the baseball diamond. The intense focus of the batter's box and the quick reflexes of an infielder translate directly to the split-second decisions required on the track. He is a true athlete, dedicated to excelling in everything he does. Jonny's story is one of passion, dedication, and family. The engine is warm, the green flag is about to drop, and a new rookie sensation is ready to make his mark.</p>
                        </div>
                        <div class="grid grid-cols-2 gap-4 text-center">
                            <div class="stat-card p-4 rounded-lg border-l-4 border-neon-red">
                                <div class="text-4xl font-bold">9</div>
                                <div class="text-sm font-racing uppercase text-white tracking-wider">Years Old</div>
                            </div>
                             <div class="stat-card p-4 rounded-lg border-l-4 border-neon-red">
                                <div class="text-4xl font-bold">#88</div>
                                <div class="text-sm font-racing uppercase text-white tracking-wider">Car Number</div>
                            </div>
                             <div class="stat-card p-4 rounded-lg border-l-4 border-neon-red">
                                <div class="text-4xl font-bold">4th</div>
                                <div class="text-sm font-racing uppercase text-white tracking-wider">Grade</div>
                            </div>
                             <div class="stat-card p-4 rounded-lg border-l-4 border-neon-red">
                                <div class="text-4xl font-bold">2026</div>
                                <div class="text-sm font-racing uppercase text-white tracking-wider">Rookie Year</div>
                            </div>
                        </div>
                    </div>
                </div>
            </div>
        </section>

        <section id="jonny-timeline" class="py-16 md:py-24">
            <div class="container mx-auto px-6">
                <h2 class="font-racing text-5xl uppercase mb-12 text-center reveal-fade">Road to <span class="neon-red">Racing</span></h2>
                <div class="max-w-2xl mx-auto">
                    <div class="timeline-item">
                        <div class="timeline-marker"></div>
                        <div class="timeline-content p-4 rounded-lg stat-card">
                            <h3 class="font-racing text-2xl text-white">First Racetrack Visit</h3>
                            <time class="text-sm text-slate-400 mb-2 block">2018</time>
                            <p>The first time he went to a race track was at 3 years old at Sycamore Speedway in 2018.</p>
                            <div class="mt-4">
                                <blockquote class="imgur-embed-pub" lang="en" data-id="a/2AKSeCa" data-context="false"><a href="//imgur.com/a/2AKSeCa"></a></blockquote>
                            </div>
                        </div>
                    </div>
                    <div class="timeline-item">
                        <div class="timeline-marker"></div>
                        <div class="timeline-content p-4 rounded-lg stat-card">
                            <h3 class="font-racing text-2xl text-white">The First Spark</h3>
                            <time class="text-sm text-slate-400 mb-2 block">2021-2023</time>
                            <p>Long before any official race, Jonny discovered his love for engines and dirt. These years were spent exploring trails and learning the fundamentals of control and balance on his 4-wheeler, building the foundation for a future in motorsports.</p>
                        </div>
                    </div>
                    <div class="timeline-item">
                        <div class="timeline-marker"></div>
                        <div class="timeline-content p-4 rounded-lg stat-card">
                            <h3 class="font-racing text-2xl text-white">Getting Serious</h3>
                            <time class="text-sm text-slate-400 mb-2 block">Early 2024</time>
                            <p>The passion for fun transforms into a focused pursuit. Jonny enters the world of competitive K1 racing, quickly adapting to the demands of wheel-to-wheel competition and learning the core skills of braking, cornering, and race strategy.</p>
                        </div>
                    </div>
                    <div class="timeline-item active">
                        <div class="timeline-marker"></div>
                        <div class="timeline-content p-4 rounded-lg stat-card">
                            <h3 class="font-racing text-2xl text-white">The Dream Begins</h3>
                            <time class="text-sm text-slate-400 mb-2 block">2025</time>
                            <p>The big decision is made. After a successful and educational season and a half in karts, Jonny and his dad commit to the next challenge. The #88 number is chosen, the car is acquired, and the father-son team begins intensive preparations for their rookie season. The rest of this year is dedicated to practice, gaining valuable seat time, and perfecting the car's setup.</p>
                        </div>
                    </div>
                    <div class="timeline-item">
                        <div class="timeline-marker"></div>
                        <div class="timeline-content p-4 rounded-lg stat-card">
                            <h3 class="font-racing text-2xl text-white">First Green Flag</h3>
                            <time class="text-sm text-slate-400 mb-2 block">2026</time>
                            <p>The culmination of years of hard work and preparation. Jonny is scheduled to take his first green flag in the American Super Cups, officially launching his stock car racing career. The #88 will hit the track, ready to turn dreams into reality.</p>
                        </div>
                    </div>
                </div>
            </div>
        </section>

        <section id="jonny-gallery" class="py-16 md:py-24 bg-black/20">
            <div class="container mx-auto px-6">
                <h2 class="font-racing text-5xl uppercase mb-12 text-center reveal-fade">Jonny's <span class="neon-red">Gallery</span></h2>

                <!-- Upload Form -->
                <div id="upload-container" class="max-w-xl mx-auto bg-slate-800/50 p-6 rounded-lg mb-12" style="display: none;">
                    <h3 class="font-racing text-2xl text-white uppercase mb-4">Share Your <span class="neon-red">Photos of Jonny</span></h3>
                    <div class="flex items-center space-x-4">
                        <input type="file" id="photo-upload-input" accept="image/jpeg, image/png" class="block w-full text-sm text-slate-400
                            file:mr-4 file:py-2 file:px-4
                            file:rounded-full file:border-0
                            file:text-sm file:font-semibold
                            file:bg-neon-red file:text-slate-900
                            hover:file:bg-red-400">
                        <button id="upload-btn" class="bg-blue-600 text-white font-bold py-2 px-4 rounded-md hover:bg-blue-500 transition disabled:opacity-50" disabled>Upload</button>
                    </div>
                    <div class="mt-4">
                        <div class="w-full bg-slate-700 rounded-full h-2.5">
                            <div id="upload-progress-bar" class="bg-neon-red h-2.5 rounded-full" style="width: 0%"></div>
                        </div>
                        <p id="upload-status" class="text-sm text-slate-400 mt-2 h-4"></p>
                    </div>
                </div>

                <div id="dynamic-gallery-container" class="grid grid-cols-2 md:grid-cols-3 lg:grid-cols-4 gap-4">
                    <!-- Photos will be dynamically inserted here -->
                </div>
                <p class="text-center mt-8 text-slate-400">This gallery will feature photos from Jonny's races and events.</p>
            </div>
        </section>

        <section id="jonny-videos" class="py-16 md:py-24">
            <div class="container mx-auto px-6">
                <h2 class="font-racing text-5xl uppercase mb-12 text-center reveal-fade">Jonny's <span class="neon-red">Videos</span></h2>
                <div id="dynamic-video-container" class="grid grid-cols-1 md:grid-cols-2 lg:grid-cols-3 gap-8">
                    <!-- Videos will be dynamically inserted here -->
                </div>
            </div>
        </section>
    </main>

    <footer class="bg-black/50 border-t border-slate-800 py-16">
        <div class="container mx-auto px-6 text-center">
             <div class="flex justify-center space-x-6 mb-8">
                <a href="https://www.facebook.com/share/1F1RTxz9xa/" target="_blank" class="text-slate-400 hover:text-neon-red transition transform hover:scale-110"><svg class="w-8 h-8" fill="currentColor" viewBox="0 0 24 24"><path fill-rule="evenodd" d="M22 12c0-5.523-4.477-10-10-10S2 6.477 2 12c0 4.991 3.657 9.128 8.438 9.878v-6.987h-2.54V12h2.54V9.797c0-2.506 1.492-3.89 3.777-3.89 1.094 0 2.238.195 2.238.195v2.46h-1.26c-1.243 0-1.63.771-1.63 1.562V12h2.773l-.443 2.89h-2.33v6.988C18.343 21.128 22 16.991 22 12z" clip-rule="evenodd" /></svg></a>
                <a href="https://www.tiktok.com/@redsracing" target="_blank" class="text-slate-400 hover:text-neon-red transition transform hover:scale-110"><svg class="w-8 h-8" fill="currentColor" viewBox="0 0 24 24"><path d="M12.525.02c1.31-.02 2.61-.01 3.91-.02.08 1.53.63 3.09 1.75 4.17 1.12 1.11 2.7 1.62 4.24 1.79v4.03c-1.44-.05-2.89-.35-4.2-.97-.57-.26-1.1-.59-1.62-.93-.01 2.92.01 5.84-.02 8.75-.08 1.4-.54 2.79-1.35 3.94-1.31 1.92-3.58 3.17-5.91 3.21-2.43.05-4.86-.95-6.69-2.81-1.75-1.76-2.59-4.18-2.6-6.69-.02-2.73.9-5.14 2.51-7.02 1.39-1.62 3.32-2.67 5.3-2.87.09-.01 2.89-.02 2.89-.02s.01 1.3.01 2.61c-1.23.08-2.42.37-3.53.93-1.22.63-2.09 1.68-2.4 2.95-.15.65-.22 1.32-.21 2.02.02 1.51.56 2.94 1.48 4.03.93 1.1 2.24 1.75 3.64 1.79.02 0 .02 0 .02 0 .02 0 .02 0 .02 0 1.43-.04 2.83-.63 3.86-1.69.91-.94 1.4-2.24 1.42-3.55.02-3.44-.01-6.88.01-10.32.01-.11.01-.22.02-.33z"/></svg></a>
            </div>
            <p class="mt-8 text-slate-500 text-sm">© <span id="year"></span> RedsRacing #8. All Rights Reserved.</p>
        </div>
    </footer>

<<<<<<< HEAD
    <script type="module" src="dist/main.js"></script>
    <script type="module" src="dist/navigation.js"></script>
    <script type="module" src="dist/jonny.js"></script>
=======
    <script src="dist/jonny.js"></script>
>>>>>>> 55bc9035
    <script async src="//s.imgur.com/min/embed.js" charset="utf-8"></script>
</body>
</html><|MERGE_RESOLUTION|>--- conflicted
+++ resolved
@@ -271,13 +271,11 @@
         </div>
     </footer>
 
-<<<<<<< HEAD
+
     <script type="module" src="dist/main.js"></script>
     <script type="module" src="dist/navigation.js"></script>
     <script type="module" src="dist/jonny.js"></script>
-=======
-    <script src="dist/jonny.js"></script>
->>>>>>> 55bc9035
+
     <script async src="//s.imgur.com/min/embed.js" charset="utf-8"></script>
 </body>
 </html>