{
  "indexes": [
    {
      "collectionGroup": "gallery_images",
      "queryScope": "COLLECTION",
      "fields": [
        {
          "fieldPath": "approved",
          "order": "ASCENDING"
        },
        {
          "fieldPath": "createdAt",
          "order": "ASCENDING"
        }
      ]
    },
    {
      "collectionGroup": "gallery_images",
      "queryScope": "COLLECTION",
      "fields": [
        {
          "fieldPath": "approved",
          "order": "ASCENDING"
        },
        {
          "fieldPath": "createdAt",
          "order": "DESCENDING"
        }
      ]
    },
    {
      "collectionGroup": "gallery_images",
      "queryScope": "COLLECTION",
      "fields": [
        {
          "fieldPath": "category",
          "order": "ASCENDING"
        },
        {
          "fieldPath": "approved",
          "order": "ASCENDING"
        },
        {
          "fieldPath": "createdAt",
          "order": "ASCENDING"
        }
      ]
    },
    {
      "collectionGroup": "gallery_images",
      "queryScope": "COLLECTION",
      "fields": [
        {
          "fieldPath": "category",
          "order": "ASCENDING"
        },
        {
          "fieldPath": "approved",
          "order": "ASCENDING"
        },
        {
          "fieldPath": "createdAt",
          "order": "DESCENDING"
        }
      ]
    },
    {
      "collectionGroup": "qna_submissions",
      "queryScope": "COLLECTION",
      "fields": [
        {
          "fieldPath": "status",
          "order": "ASCENDING"
        },
        {
          "fieldPath": "submittedAt",
          "order": "ASCENDING"
        }
      ]
    },
    {
      "collectionGroup": "qna_submissions",
      "queryScope": "COLLECTION",
      "fields": [
        {
          "fieldPath": "status",
          "order": "ASCENDING"
        },
        {
          "fieldPath": "answeredAt",
          "order": "DESCENDING"
        }
      ]
    },
    {
<<<<<<< HEAD
      "collectionGroup": "gallery_images",
      "queryScope": "COLLECTION",
      "fields": [
        {
          "fieldPath": "approved",
          "order": "ASCENDING"
        },
        {
          "fieldPath": "category",
          "order": "ASCENDING"
        },
        {
=======
      "collectionGroup": "jonny_videos",
      "queryScope": "COLLECTION",
      "fields": [
        {
>>>>>>> db7aef25
          "fieldPath": "createdAt",
          "order": "DESCENDING"
        }
      ]
    }
  ],
  "fieldOverrides": []
}<|MERGE_RESOLUTION|>--- conflicted
+++ resolved
@@ -93,7 +93,6 @@
       ]
     },
     {
-<<<<<<< HEAD
       "collectionGroup": "gallery_images",
       "queryScope": "COLLECTION",
       "fields": [
@@ -106,12 +105,12 @@
           "order": "ASCENDING"
         },
         {
-=======
+
       "collectionGroup": "jonny_videos",
       "queryScope": "COLLECTION",
       "fields": [
         {
->>>>>>> db7aef25
+
           "fieldPath": "createdAt",
           "order": "DESCENDING"
         }
