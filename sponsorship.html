--- conflicted
+++ resolved
@@ -137,12 +137,12 @@
             <p class="mt-8 text-slate-500 text-sm">© <span id="year"></span> RedsRacing #8. All Rights Reserved.</p>
         </div>
     </footer>
-<<<<<<< HEAD
+
     <script type="module" src="dist/navigation.js"></script>
     <script type="module" src="dist/main.js"></script>
     <script type="module" src="dist/sponsorship.js"></script>
-=======
+
     <script src="dist/sponsorship.js"></script>
->>>>>>> 55bc9035
+
 </body>
 </html>