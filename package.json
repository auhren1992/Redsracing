{
  "name": "redsracing-frontend",
  "version": "1.0.0",
  "description": "RedsRacing #8 Frontend",
<<<<<<< HEAD
  "scripts": {
    "build-css": "npx tailwindcss -i ./src/input.css -o ./styles/tailwind.css --watch",
    "build-css-prod": "npx tailwindcss -i ./src/input.css -o ./styles/tailwind.css --minify",
    "build": "npm run build-css-prod && npx webpack"
=======
  "private": true,
  "scripts": {
    "build-css": "tailwindcss -i ./src/input.css -o ./styles/tailwind.css --watch",
    "build-css-prod": "tailwindcss -i ./src/input.css -o ./styles/tailwind.css --minify",
    "build": "npm run build-css-prod && npx webpack",
    "build-dev": "npx webpack --mode=development",
    "clean": "rm -rf dist/*"
  },
  "dependencies": {
    "@sentry/browser": "^10.14.0",
    "@sentry/integrations": "^7.114.0",
    "@sentry/replay": "^7.116.0",
    "@sentry/tracing": "^7.120.4",
    "firebase": "^12.3.0"
>>>>>>> 8488b6ca
  },
  "devDependencies": {
    "@babel/core": "^7.28.4",
    "@babel/preset-env": "^7.28.3",
    "babel-loader": "^10.0.0",
    "copy-webpack-plugin": "^13.0.1",
    "tailwindcss": "^3.4.0",
    "webpack": "^5.101.3",
    "webpack-cli": "^6.0.1"
<<<<<<< HEAD
  },
  "private": true,
  "dependencies": {
    "@sentry/browser": "^10.14.0",
    "@sentry/integrations": "^7.114.0",
    "@sentry/replay": "^7.116.0",
    "@sentry/tracing": "^7.120.4",
    "firebase": "^12.3.0"
=======
>>>>>>> 8488b6ca
  }
}<|MERGE_RESOLUTION|>--- conflicted
+++ resolved
@@ -2,27 +2,11 @@
   "name": "redsracing-frontend",
   "version": "1.0.0",
   "description": "RedsRacing #8 Frontend",
-<<<<<<< HEAD
+
   "scripts": {
     "build-css": "npx tailwindcss -i ./src/input.css -o ./styles/tailwind.css --watch",
     "build-css-prod": "npx tailwindcss -i ./src/input.css -o ./styles/tailwind.css --minify",
     "build": "npm run build-css-prod && npx webpack"
-=======
-  "private": true,
-  "scripts": {
-    "build-css": "tailwindcss -i ./src/input.css -o ./styles/tailwind.css --watch",
-    "build-css-prod": "tailwindcss -i ./src/input.css -o ./styles/tailwind.css --minify",
-    "build": "npm run build-css-prod && npx webpack",
-    "build-dev": "npx webpack --mode=development",
-    "clean": "rm -rf dist/*"
-  },
-  "dependencies": {
-    "@sentry/browser": "^10.14.0",
-    "@sentry/integrations": "^7.114.0",
-    "@sentry/replay": "^7.116.0",
-    "@sentry/tracing": "^7.120.4",
-    "firebase": "^12.3.0"
->>>>>>> 8488b6ca
   },
   "devDependencies": {
     "@babel/core": "^7.28.4",
@@ -32,7 +16,7 @@
     "tailwindcss": "^3.4.0",
     "webpack": "^5.101.3",
     "webpack-cli": "^6.0.1"
-<<<<<<< HEAD
+
   },
   "private": true,
   "dependencies": {
@@ -41,7 +25,5 @@
     "@sentry/replay": "^7.116.0",
     "@sentry/tracing": "^7.120.4",
     "firebase": "^12.3.0"
-=======
->>>>>>> 8488b6ca
   }
 }