--- conflicted
+++ resolved
@@ -48,7 +48,7 @@
             </button>
         </nav>
         <div id="mobile-menu" class="hidden md:hidden bg-slate-900/90">
-<<<<<<< HEAD
+
              <a href="index.html" class="block py-3 px-6 text-sm hover:bg-slate-800">Home</a>
              <button class="mobile-accordion text-sm px-6 pt-3 font-bold text-slate-400 w-full text-left">The Drivers</button>
              <div class="mobile-accordion-content hidden pl-4">
@@ -65,7 +65,7 @@
              <div class="mobile-accordion-content hidden pl-4">
                  <a href="qna.html" class="block py-2 pl-6 text-sm hover:bg-slate-800">Q&A</a>
              </div>
-=======
+
              <a href="index.html#about" class="block py-3 px-6 text-sm hover:bg-slate-800">About</a>
              <div class="text-sm px-6 pt-3 font-bold text-slate-400">The Drivers</div>
              <a href="index.html" class="block py-2 pl-10 text-sm hover:bg-slate-800">Jon Kirsch</a>
@@ -74,7 +74,7 @@
              <a href="#schedule" class="block py-3 px-6 text-sm hover:bg-slate-800">Schedule</a>
              <a href="#gallery" class="block py-3 px-6 text-sm hover:bg-slate-800">Gallery</a>
              <a href="#videos" class="block py-3 px-6 text-sm hover:bg-slate-800">Videos</a>
->>>>>>> 315ae683
+
              <a id="auth-link-mobile" href="login.html" class="block py-3 px-6 text-sm hover:bg-slate-800">DRIVER LOGIN</a>
         </div>
     </header>
@@ -259,7 +259,7 @@
     </footer>
 
     <script src="https://unpkg.com/swiper/swiper-bundle.min.js"></script>
-<<<<<<< HEAD
+
     <script>
         document.addEventListener('DOMContentLoaded', () => {
             // Mobile menu toggle
@@ -275,7 +275,7 @@
                 });
             });
         });
-=======
+
     <script type="module">
         import { initializeApp } from "https://www.gstatic.com/firebasejs/11.6.1/firebase-app.js";
         import { getAuth, onAuthStateChanged, signOut } from "https://www.gstatic.com/firebasejs/11.6.1/firebase-auth.js";
@@ -612,7 +612,7 @@
             // --- Footer Year ---
             document.getElementById('year').textContent = new Date().getFullYear();
         };
->>>>>>> 315ae683
+
     </script>
 </body>
 </html>