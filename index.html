--- conflicted
+++ resolved
@@ -5,15 +5,38 @@
     <meta name="viewport" content="width=device-width, initial-scale=1.0">
     <title>RedsRacing #8 - The Ultimate Hub</title>
     <script src="https://cdn.tailwindcss.com"></script>
+    <link rel="preconnect" href="https://fonts.googleapis.com">
+    <link rel="preconnect" href="https://fonts.gstatic.com" crossorigin>
     <link href="https://fonts.googleapis.com/css2?family=Racing+Sans+One&family=Inter:wght@400;700;900&display=swap" rel="stylesheet">
     <script src="https://unpkg.com/scrollreveal"></script>
     <link rel="stylesheet" href="https://unpkg.com/swiper/swiper-bundle.min.css" />
     <style>
-        body { font-family: 'Inter', sans-serif; background-color: #05080f; color: #e2e8f0; }
-        .font-racing { font-family: 'Racing Sans One', sans-serif; }
+        body {
+            font-family: 'Inter', sans-serif;
+            background-color: #05080f; /* Even darker blue */
+            color: #e2e8f0; /* Lighter gray for better contrast */
+        }
+        .font-racing {
+            font-family: 'Racing Sans One', sans-serif;
+        }
+        .hero-video-bg {
+            position: absolute;
+            top: 50%;
+            left: 50%;
+            width: 100%;
+            height: 100%;
+            object-fit: cover;
+            transform: translate(-50%, -50%);
+            z-index: -1;
+        }
+        .hero-overlay {
+            background: linear-gradient(to top, rgba(5, 8, 15, 1) 0%, rgba(5, 8, 15, 0.6) 50%, rgba(5, 8, 15, 1) 100%);
+        }
+        .text-shadow-strong {
+            text-shadow: 0 4px 10px rgba(0,0,0,0.7);
+        }
         .neon-yellow { color: #f7ff00; }
         .title-blue { color: #00c6ff; }
-<<<<<<< HEAD
         .section-glow {
             position: relative;
         }
@@ -78,15 +101,10 @@
         #home {
             min-height: 100vh;
         }
-=======
-        /* ... other styles ... */
->>>>>>> 3885dd73
     </style>
 </head>
 <body>
-    <!-- Header, Main, Footer sections as they were before -->
-
-<<<<<<< HEAD
+
     <header class="bg-black/30 backdrop-blur-md fixed w-full top-0 z-50 border-b border-slate-700/50">
         <nav class="container mx-auto px-6 py-3 flex justify-between items-center">
             <a href="#" class="text-4xl font-racing uppercase tracking-wider">
@@ -245,7 +263,7 @@
             <div class="container mx-auto px-6">
                 <h2 class="font-racing text-5xl uppercase mb-12 text-center reveal-fade">Latest From <span class="neon-yellow">TikTok</span></h2>
                 <div class="grid grid-cols-1 sm:grid-cols-2 lg:grid-cols-4 gap-4">
-                    <blockquote class="tiktok-embed" cite="https://www.tiktok.com/@redsracing/video/7527470903773367582" data-video-id="7527470903773367582" style="max-width: 605px;min-width: 325px;" > <section> <a target="_blank" title="@redsracing" href="https://www.tiktok.com/@redsracing?refer=embed">@redsracing</a> <p>🏁 Ready to hit the track! Our #8 American Super Cup car is looking mean and ready for race day. 🔥 Catch all the action and join the Red&#39;s Racing family! #RedsRacing #AmericanSuperCup #RaceCar #Motorsport #TrackDay #Speed #Racing #CarTok #SundayFunday #WeekendVibes</p> <a target="_blank" title="♬ original sound  - Reds Racing" href="https://www.tiktok.com/music/original-sound-Reds-Racing-7527476054991080222?refer=embed">♬ original sound  - Reds Racing</a> </section> </blockquote>
+                    <blockquote class="tiktok-embed" cite="https://www.tiktok.com/@redsracing/video/7527470903773367582" data-video-id="7527470903773367582" style="max-width: 605px;min-width: 325px;" > <section> <a target="_blank" title="@redsracing" href="https://www.tiktok.com/@redsracing?refer=embed">@redsracing</a> <p>🏁 Ready to hit the track! Our #8 American Super Cup car is looking mean and ready for race day. 🔥 Catch all the action and join the Red&#39;s Racing family! #RedsRacing #AmericanSuperCup #RaceCar #Motorsport #TrackDay #Speed #Racing #CarTok #SundayFunday #WeekendVibes</p> <a target="_blank" title="♬ original sound  - Reds Racing" href="https://www.tiktok.com/music/original-sound-Reds-Racing-7527476054991080222?refer=embed">♬ original sound  - Reds Racing</a> </section> </blockquote>
                     <blockquote class="tiktok-embed" cite="https://www.tiktok.com/@redsracing/video/7311021833881324846" data-video-id="7311021833881324846" style="max-width: 605px;min-width: 325px;" > <section> <a target="_blank" title="@redsracing" href="https://www.tiktok.com/@redsracing?refer=embed">@redsracing</a> <p>Working late in the garage.</p> <a target="_blank" title="♬ original sound - RedsRacing" href="https://www.tiktok.com/music/original-sound-7311021861338516270?refer=embed">♬ original sound - RedsRacing</a> </section> </blockquote>
                     <blockquote class="tiktok-embed" cite="https://www.tiktok.com/@redsracing/video/7311021833881324846" data-video-id="7311021833881324846" style="max-width: 605px;min-width: 325px;" > <section> <a target="_blank" title="@redsracing" href="https://www.tiktok.com/@redsracing?refer=embed">@redsracing</a> <p>Podium finish!</p> <a target="_blank" title="♬ original sound - RedsRacing" href="https://www.tiktok.com/music/original-sound-7311021861338516270?refer=embed">♬ original sound - RedsRacing</a> </section> </blockquote>
                     <blockquote class="tiktok-embed" cite="https://www.tiktok.com/@redsracing/video/7311021833881324846" data-video-id="7311021833881324846" style="max-width: 605px;min-width: 325px;" > <section> <a target="_blank" title="@redsracing" href="https://www.tiktok.com/@redsracing?refer=embed">@redsracing</a> <p>Behind the scenes in the pits.</p> <a target="_blank" title="♬ original sound - RedsRacing" href="https://www.tiktok.com/music/original-sound-7311021861338516270?refer=embed">♬ original sound - RedsRacing</a> </section> </blockquote>
@@ -287,41 +305,179 @@
 
     <script src="https://unpkg.com/swiper/swiper-bundle.min.js"></script>
     <script async src="https://www.tiktok.com/embed.js"></script>
-=======
->>>>>>> 3885dd73
     <script type="module">
         import { initializeApp } from "https://www.gstatic.com/firebasejs/11.6.1/firebase-app.js";
-        import { getAuth, onAuthStateChanged } from "https://www.gstatic.com/firebasejs/11.6.1/firebase-auth.js";
-        import { getFirestore, collection, getDocs, query, orderBy } from "https://www.gstatic.com/firebasejs/11.6.1/firebase-firestore.js";
-
-        const firebaseConfig = {
-          apiKey: "AIzaSyARFiFCadGKFUc_s6x3qNX8F4jsVawkzVg",
-          authDomain: "redsracing-a7f8b.firebaseapp.com",
-          projectId: "redsracing-a7f8b",
-          storageBucket: "redsracing-a7f8b.appspot.com",
-          messagingSenderId: "517034606151",
-          appId: "1:517034606151:web:24cae262e1d98832757b62"
-        };
-        const app = initializeApp(firebaseConfig);
-        const auth = getAuth(app);
-        const db = getFirestore(app);
+        import { getAuth, onAuthStateChanged, signOut } from "https://www.gstatic.com/firebasejs/11.6.1/firebase-auth.js";
+        import { getFirestore, collection, addDoc, query, where, getDocs } from "https://www.gstatic.com/firebasejs/11.6.1/firebase-firestore.js";
 
         window.onload = () => {
-            // Auth state logic...
+            // --- Firebase Config & Initialization ---
+            const firebaseConfig = {
+              apiKey: "AIzaSyARFiFCadGKFUc_s6x3qNX8F4jsVawkzVg",
+              authDomain: "redsracing-a7f8b.firebaseapp.com",
+              projectId: "redsracing-a7f8b",
+              storageBucket: "redsracing-a7f8b.appspot.com",
+              messagingSenderId: "517034606151",
+              appId: "1:517034606151:web:24cae262e1d98832757b62"
+            };
+            const app = initializeApp(firebaseConfig);
+            const auth = getAuth(app);
+            const db = getFirestore(app);
+
+            // --- Mobile Menu ---
+            const mobileMenuButton = document.getElementById('mobile-menu-button');
+            const mobileMenu = document.getElementById('mobile-menu');
+            mobileMenuButton.addEventListener('click', () => mobileMenu.classList.toggle('hidden'));
+
+            // --- Auth State ---
+            const authLink = document.getElementById('auth-link');
+            const authLinkMobile = document.getElementById('auth-link-mobile');
+            onAuthStateChanged(auth, user => {
+                if (user) {
+                    authLink.textContent = 'Dashboard'; authLink.href = 'dashboard.html';
+                    authLinkMobile.textContent = 'Dashboard'; authLinkMobile.href = 'dashboard.html';
+                } else {
+                    authLink.textContent = 'Driver Login'; authLink.href = 'login.html';
+                    authLinkMobile.textContent = 'Driver Login'; authLinkMobile.href = 'login.html';
+                }
+            });
             
-            const getRaceData = async () => {
-                const racesCol = collection(db, "races");
-                const q = query(racesCol, orderBy("date", "asc"));
-                const raceSnapshot = await getDocs(q);
-                const allRaces = raceSnapshot.docs.map(doc => doc.data());
-                
-                // This is where the logic to populate the schedule and countdown
-                // from the `allRaces` variable would go.
+            // --- Animate on Scroll ---
+            ScrollReveal().reveal('.reveal-fade', { delay: 200, distance: '0px', opacity: 0, duration: 1000 });
+            ScrollReveal().reveal('.reveal-up', { delay: 200, distance: '50px', origin: 'bottom', duration: 1000, interval: 100 });
+            ScrollReveal().reveal('.reveal-left', { delay: 200, distance: '50px', origin: 'left', duration: 1000 });
+            ScrollReveal().reveal('.reveal-right', { delay: 200, distance: '50px', origin: 'right', duration: 1000 });
+
+            // --- Animated Stats Counter ---
+            const statsSection = document.getElementById('stats');
+            let hasAnimated = false;
+            const observer = new IntersectionObserver((entries) => {
+                if (entries[0].isIntersecting && !hasAnimated) {
+                    hasAnimated = true;
+                    document.querySelectorAll('[data-target]').forEach(counter => {
+                        const target = +counter.dataset.target;
+                        let current = 0;
+                        const increment = Math.ceil(target / 100);
+                        const timer = setInterval(() => {
+                            current += increment;
+                            if (current >= target) {
+                                counter.textContent = target.toLocaleString();
+                                clearInterval(timer);
+                            } else {
+                                counter.textContent = Math.ceil(current).toLocaleString();
+                            }
+                        }, 20);
+                    });
+                    observer.unobserve(statsSection);
+                }
+            }, { threshold: 0.5 });
+            if (statsSection) observer.observe(statsSection);
+            
+            // --- Race Schedule & Countdown ---
+            const raceData = {
+                superCups: [
+                    { date: '2025-04-26', name: 'Grundy County Speedway, IL', race: '#1' },
+                    { date: '2025-05-10', name: 'Dells Raceway Park, WI', race: '#2' },
+                    { date: '2025-05-26', name: 'Golden Sands Speedway, WI', race: '#3' },
+                    { date: '2025-06-07', name: 'Grundy County Speedway, IL', race: '#4' },
+                    { date: '2025-06-08', name: 'Slinger Speedway, WI', race: '#5' },
+                    { date: '2025-06-27', name: 'Tomah Speedway, WI', race: '#6' },
+                    { date: '2025-06-28', name: 'La Crosse Speedway, WI', race: '#7' },
+                    { date: '2025-07-13', name: 'Slinger Speedway, WI', race: '#8' },
+                    { date: '2025-07-26', name: 'Dells Raceway Park, WI', race: '#9' },
+                    { date: '2025-08-09', name: 'Blackhawk Farms, WI', race: '#10' },
+                    { date: '2025-08-31', name: 'Dells Raceway Park, WI', race: '#11' },
+                    { date: '2025-09-01', name: 'Golden Sands Speedway, WI', race: '#12' },
+                ],
+                specialEvents: [
+                    { date: '2025-08-08', name: 'Grundy County Speedway, IL', special: 'Jon Kirsch Birthday Race' }
+                ]
             };
-
-            getRaceData();
-
-            // Other page logic...
+            const superCupsContainer = document.getElementById('super-cups-schedule');
+            const specialEventsContainer = document.getElementById('special-events-schedule');
+            const today = new Date();
+            today.setHours(0, 0, 0, 0);
+
+            const allRaces = [...raceData.superCups, ...raceData.specialEvents].sort((a,b) => new Date(a.date) - new Date(b.date));
+            
+            allRaces.forEach(race => {
+                const raceDate = new Date(race.date + 'T00:00:00');
+                const isPast = raceDate < today;
+                const cardClass = isPast ? 'past' : 'upcoming';
+                const formattedDate = raceDate.toLocaleString('en-US', { month: 'long', day: 'numeric' });
+                const cardHTML = `
+                    <div class="schedule-card p-4 rounded-lg flex justify-between items-center ${cardClass}">
+                        <div><p class="font-bold text-lg text-white">${race.name}</p><p class="text-sm text-slate-400">${race.special || `Race ${race.race}`}</p></div>
+                        <div class="font-semibold text-right text-slate-300">${formattedDate}</div>
+                    </div>`;
+                if (race.special && specialEventsContainer) specialEventsContainer.innerHTML += cardHTML;
+                else if (superCupsContainer) superCupsContainer.innerHTML += cardHTML;
+            });
+
+            const nextRace = allRaces.find(race => new Date(race.date + 'T00:00:00') >= today);
+            if (nextRace) {
+                document.getElementById('next-race-name').textContent = nextRace.name;
+                const nextRaceDate = new Date(nextRace.date + 'T19:00:00').getTime();
+                const countdownInterval = setInterval(() => {
+                    const now = new Date().getTime();
+                    const distance = nextRaceDate - now;
+                    if (distance < 0) {
+                        clearInterval(countdownInterval);
+                        document.getElementById('countdown-timer').innerHTML = "<div class='col-span-4 text-3xl font-racing neon-yellow'>RACE DAY!</div>";
+                        return;
+                    }
+                    document.getElementById('days').textContent = Math.floor(distance / (1000 * 60 * 60 * 24));
+                    document.getElementById('hours').textContent = Math.floor((distance % (1000 * 60 * 60 * 24)) / (1000 * 60 * 60));
+                    document.getElementById('minutes').textContent = Math.floor((distance % (1000 * 60 * 60)) / (1000 * 60));
+                    document.getElementById('seconds').textContent = Math.floor((distance % (1000 * 60)) / 1000);
+                }, 1000);
+            } else {
+                document.getElementById('next-race-name').textContent = "Season Complete!";
+                document.getElementById('countdown-timer').innerHTML = "<div class='col-span-4 text-2xl font-racing'>Thanks for a great season!</div>";
+            }
+
+            // --- Subscription Form ---
+            const subscribeForm = document.getElementById('subscribe-form');
+            if (subscribeForm) {
+                subscribeForm.addEventListener('submit', async (e) => {
+                    e.preventDefault();
+                    const subscribeEmail = document.getElementById('subscribe-email');
+                    const subscribeMessage = document.getElementById('subscribe-message');
+                    const email = subscribeEmail.value.trim();
+                    if (!email) return;
+
+                    const q = query(collection(db, "subscribers"), where("email", "==", email));
+                    const querySnapshot = await getDocs(q);
+
+                    if (!querySnapshot.empty) {
+                        subscribeMessage.textContent = 'This email is already subscribed.';
+                        subscribeMessage.style.color = '#facc15';
+                    } else {
+                        try {
+                            await addDoc(collection(db, "subscribers"), { email: email, subscribedAt: new Date() });
+                            subscribeMessage.textContent = 'Success! You are subscribed.';
+                            subscribeMessage.style.color = '#22c55e';
+                            subscribeEmail.value = '';
+                        } catch (error) {
+                            subscribeMessage.textContent = 'Subscription failed. Please try again.';
+                            subscribeMessage.style.color = '#ef4444';
+                        }
+                    }
+                    setTimeout(() => { subscribeMessage.textContent = ''; }, 5000);
+                });
+            }
+
+            // --- Swiper Galleries ---
+            document.querySelectorAll('.gallery-item .swiper').forEach(el => {
+                new Swiper(el, {
+                    loop: true, effect: 'fade', fadeEffect: { crossFade: true },
+                    pagination: { el: el.querySelector('.swiper-pagination'), clickable: true },
+                    navigation: { nextEl: el.querySelector('.swiper-button-next'), prevEl: el.querySelector('.swiper-button-prev') },
+                });
+            });
+
+            // --- Footer Year ---
+            document.getElementById('year').textContent = new Date().getFullYear();
         };
     </script>
 </body>
