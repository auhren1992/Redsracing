<<<<<<< HEAD
const path = require('path');
const CopyPlugin = require('copy-webpack-plugin');

module.exports = {
  mode: 'production',
  entry: {
    main: './assets/js/main.js',
    dashboard: './assets/js/router.js',
    "redsracing-dashboard": './assets/js/redsracing-dashboard.js',
    "follower-dashboard": './assets/js/follower-dashboard.js',
    "follower-login": './assets/js/follower-login.js',
    router: './assets/js/router.js',
    "auth-guard": './assets/js/auth-guard.js',
    feedback: './assets/js/feedback.js',
    gallery: './assets/js/gallery.js',
    jonny: './assets/js/jonny.js',
    leaderboard: './assets/js/leaderboard.js',
    'login-page': './assets/js/login-page.js',
    navigation: './assets/js/navigation.js',
    profile: './assets/js/profile.js',
    qna: './assets/js/qna.js',
    schedule: './assets/js/schedule.js',
    signup: './assets/js/signup-page.js',
    sponsorship: './assets/js/sponsorship.js',
    videos: './assets/js/videos.js',
  },
  output: {
    path: path.resolve(__dirname, 'dist'),
    filename: '[name].js',
  },
  devtool: 'source-map',
  module: {
    rules: [
      {
        test: /\.js$/,
        exclude: /node_modules/,
        use: {
          loader: 'babel-loader',
          options: {
            presets: ['@babel/preset-env'],
          },
        },
      },
    ],
  },
  plugins: [
    new CopyPlugin({
      patterns: [
        { from: 'styles', to: 'styles' },
        { from: '*.html', to: '' },
        { from: '*.png', to: '' },
        { from: '*.ico', to: '' },
        { from: '*.svg', to: '' },
        { from: 'site.webmanifest', to: '' },
      ],
    }),
  ],
};
=======
const path = require('path');
const CopyPlugin = require('copy-webpack-plugin');

module.exports = {
  mode: 'production',
  entry: {
    main: './assets/js/main.js',
    "redsracing-dashboard": './assets/js/redsracing-dashboard.js',
    "follower-dashboard": './assets/js/follower-dashboard.js',
    "follower-login": './assets/js/follower-login.js',
    router: './assets/js/router.js',
    "auth-guard": './assets/js/auth-guard.js',
    feedback: './assets/js/feedback.js',
    gallery: './assets/js/gallery.js',
    jonny: './assets/js/jonny.js',
    leaderboard: './assets/js/leaderboard.js',
    'login-page': './assets/js/login-page.js',
    navigation: './assets/js/navigation.js',
    profile: './assets/js/profile.js',
    qna: './assets/js/qna.js',
    schedule: './assets/js/schedule.js',
    signup: './assets/js/signup-page.js',
    sponsorship: './assets/js/sponsorship.js',
    videos: './assets/js/videos.js',
  },
  output: {
    path: path.resolve(__dirname, 'dist'),
    filename: '[name].js',
  },
  devtool: 'source-map',
  module: {
    rules: [
      {
        test: /\.js$/,
        exclude: /node_modules/,
        use: {
          loader: 'babel-loader',
          options: {
            presets: ['@babel/preset-env'],
          },
        },
      },
    ],
  },
  plugins: [
    new CopyPlugin({
      patterns: [
        { from: 'styles', to: 'styles' },
        { from: '*.html', to: '' },
        { from: '*.png', to: '' },
        { from: '*.ico', to: '' },
        { from: '*.svg', to: '' },
        { from: 'site.webmanifest', to: '' },
      ],
    }),
  ],
};
>>>>>>> b1bf1e88
<|MERGE_RESOLUTION|>--- conflicted
+++ resolved
@@ -1,4 +1,4 @@
-<<<<<<< HEAD
+
 const path = require('path');
 const CopyPlugin = require('copy-webpack-plugin');
 
@@ -56,63 +56,4 @@
       ],
     }),
   ],
-};
-=======
-const path = require('path');
-const CopyPlugin = require('copy-webpack-plugin');
-
-module.exports = {
-  mode: 'production',
-  entry: {
-    main: './assets/js/main.js',
-    "redsracing-dashboard": './assets/js/redsracing-dashboard.js',
-    "follower-dashboard": './assets/js/follower-dashboard.js',
-    "follower-login": './assets/js/follower-login.js',
-    router: './assets/js/router.js',
-    "auth-guard": './assets/js/auth-guard.js',
-    feedback: './assets/js/feedback.js',
-    gallery: './assets/js/gallery.js',
-    jonny: './assets/js/jonny.js',
-    leaderboard: './assets/js/leaderboard.js',
-    'login-page': './assets/js/login-page.js',
-    navigation: './assets/js/navigation.js',
-    profile: './assets/js/profile.js',
-    qna: './assets/js/qna.js',
-    schedule: './assets/js/schedule.js',
-    signup: './assets/js/signup-page.js',
-    sponsorship: './assets/js/sponsorship.js',
-    videos: './assets/js/videos.js',
-  },
-  output: {
-    path: path.resolve(__dirname, 'dist'),
-    filename: '[name].js',
-  },
-  devtool: 'source-map',
-  module: {
-    rules: [
-      {
-        test: /\.js$/,
-        exclude: /node_modules/,
-        use: {
-          loader: 'babel-loader',
-          options: {
-            presets: ['@babel/preset-env'],
-          },
-        },
-      },
-    ],
-  },
-  plugins: [
-    new CopyPlugin({
-      patterns: [
-        { from: 'styles', to: 'styles' },
-        { from: '*.html', to: '' },
-        { from: '*.png', to: '' },
-        { from: '*.ico', to: '' },
-        { from: '*.svg', to: '' },
-        { from: 'site.webmanifest', to: '' },
-      ],
-    }),
-  ],
-};
->>>>>>> b1bf1e88
+};