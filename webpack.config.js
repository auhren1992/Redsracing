--- conflicted
+++ resolved
@@ -1,7 +1,7 @@
 const path = require('path');
 
 module.exports = {
-<<<<<<< HEAD
+
   mode: 'production',
   entry: {
     main: './assets/js/main.js',
@@ -17,32 +17,16 @@
     signup: './assets/js/signup-page.js',
     sponsorship: './assets/js/sponsorship.js',
     videos: './assets/js/videos.js',
-=======
-  entry: {
-    dashboard: './assets/js/dashboard.js',
-    profile: './assets/js/profile.js',
-    jonny: './assets/js/jonny.js',
-    qna: './assets/js/qna.js',
-    leaderboard: './assets/js/leaderboard.js',
-    gallery: './assets/js/gallery.js',
-    'signup-page': './assets/js/signup-page.js',
-    'login-page': './assets/js/login-page.js',
-    sponsorship: './assets/js/sponsorship.js',
-    main: './assets/js/main.js',
-    navigation: './assets/js/navigation.js'
->>>>>>> 55bc9035
+
   },
   output: {
     filename: '[name].js',
     path: path.resolve(__dirname, 'dist'),
-<<<<<<< HEAD
+
     filename: '[name].js',
   },
   devtool: 'source-map',
-=======
-  },
-  mode: 'production',
->>>>>>> 55bc9035
+
   module: {
     rules: [
       {
